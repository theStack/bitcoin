<?xml version="1.0" encoding="utf-8"?>
<!DOCTYPE TS>
<TS version="2.0" language="ru">
<defaultcodec>UTF-8</defaultcodec>
<context>
    <name>AboutDialog</name>
    <message>
        <location filename="../forms/aboutdialog.ui" line="14"/>
        <source>About Bitcoin</source>
        <translation>О Bitcoin</translation>
    </message>
    <message>
        <location filename="../forms/aboutdialog.ui" line="53"/>
        <source>&lt;b&gt;Bitcoin&lt;/b&gt; version</source>
        <translation>&lt;b&gt;Bitcoin&lt;/b&gt; версия</translation>
    </message>
    <message>
        <location filename="../forms/aboutdialog.ui" line="85"/>
        <source>Copyright © 2009-2012 Bitcoin Developers

This is experimental software.

Distributed under the MIT/X11 software license, see the accompanying file license.txt or http://www.opensource.org/licenses/mit-license.php.

This product includes software developed by the OpenSSL Project for use in the OpenSSL Toolkit (http://www.openssl.org/) and cryptographic software written by Eric Young (eay@cryptsoft.com) and UPnP software written by Thomas Bernard.</source>
        <translation>Все права защищены © 2009-2012 Разработчики Bitcoin

Это экспериментальная программа.

Распространяется на правах лицензии MIT/X11, см. файл license.txt или http://www.opensource.org/licenses/mit-license.php.

Этот продукт включате ПО, разработанное OpenSSL Project для использования в OpenSSL Toolkit (http://www.openssl.org/) и криптографическое ПО, написанное Eric Young (eay@cryptsoft.com) и ПО для работы с UPnP, написанное Thomas Bernard.</translation>
    </message>
</context>
<context>
    <name>AddressBookPage</name>
    <message>
        <location filename="../forms/addressbookpage.ui" line="14"/>
        <source>Address Book</source>
        <translation>Адресная книга</translation>
    </message>
    <message>
        <location filename="../forms/addressbookpage.ui" line="20"/>
        <source>These are your Bitcoin addresses for receiving payments.  You may want to give a different one to each sender so you can keep track of who is paying you.</source>
        <translation>Здесь перечислены Ваши адреса для получения платежей.  Вы можете использовать их для того, чтобы давать разным людям разные адреса и таким образом иметь возможность отслеживать кто и сколько Вам платил, а так же поддерживать бо́льшую анонимность.</translation>
    </message>
    <message>
        <location filename="../forms/addressbookpage.ui" line="33"/>
        <source>Double-click to edit address or label</source>
        <translation>Для того, чтобы изменить адрес или метку давжды кликните по изменяемому объекту</translation>
    </message>
    <message>
        <location filename="../forms/addressbookpage.ui" line="57"/>
        <source>Create a new address</source>
        <translation>Создать новый адрес</translation>
    </message>
    <message>
        <location filename="../forms/addressbookpage.ui" line="60"/>
        <source>&amp;New Address...</source>
        <translation>&amp;Создать адрес...</translation>
    </message>
    <message>
        <location filename="../forms/addressbookpage.ui" line="71"/>
        <source>Copy the currently selected address to the system clipboard</source>
        <translation>Копировать текущий выделенный адрес в буфер обмена</translation>
    </message>
    <message>
        <location filename="../forms/addressbookpage.ui" line="74"/>
        <source>&amp;Copy to Clipboard</source>
        <translation>&amp;Kопировать</translation>
    </message>
    <message>
        <location filename="../forms/addressbookpage.ui" line="99"/>
        <source>&amp;Sign Message</source>
        <translation>&amp;Подписать сообщение</translation>
    </message>
    <message>
        <location filename="../forms/addressbookpage.ui" line="110"/>
        <source>Delete the currently selected address from the list. Only sending addresses can be deleted.</source>
        <translation>Удалить выделенный адрес из списка (могут быть удалены только записи из адресной книги).</translation>
    </message>
    <message>
        <location filename="../forms/addressbookpage.ui" line="113"/>
        <source>&amp;Delete</source>
        <translation>&amp;Удалить</translation>
    </message>
    <message>
        <location filename="../forms/addressbookpage.ui" line="85"/>
        <source>Show &amp;QR Code</source>
        <translation>Показать &amp;QR код</translation>
    </message>
    <message>
        <location filename="../forms/addressbookpage.ui" line="96"/>
        <source>Sign a message to prove you own this address</source>
        <translation>Подпишите сообщение для доказательства </translation>
    </message>
    <message>
        <location filename="../addressbookpage.cpp" line="61"/>
        <source>Copy address</source>
        <translation>Копировать адрес</translation>
    </message>
    <message>
        <location filename="../addressbookpage.cpp" line="62"/>
        <source>Copy label</source>
        <translation>Копировать метку</translation>
    </message>
    <message>
        <location filename="../addressbookpage.cpp" line="63"/>
        <source>Edit</source>
        <translation>Правка</translation>
    </message>
    <message>
        <location filename="../addressbookpage.cpp" line="64"/>
        <source>Delete</source>
        <translation>Удалить</translation>
    </message>
    <message>
        <location filename="../addressbookpage.cpp" line="278"/>
        <source>Export Address Book Data</source>
        <translation>Экспортировать адресную книгу</translation>
    </message>
    <message>
        <location filename="../addressbookpage.cpp" line="292"/>
        <source>Could not write to file %1.</source>
        <translation>Невозможно записать в файл %1.</translation>
    </message>
    <message>
        <location filename="../addressbookpage.cpp" line="292"/>
        <source>Error exporting</source>
        <translation>Ошибка экспорта</translation>
    </message>
    <message>
        <location filename="../addressbookpage.cpp" line="279"/>
        <source>Comma separated file (*.csv)</source>
        <translation>Текст, разделённый запятыми (*.csv)</translation>
    </message>
</context>
<context>
    <name>AddressTableModel</name>
    <message>
        <location filename="../addresstablemodel.cpp" line="78"/>
        <source>Label</source>
        <translation>Метка</translation>
    </message>
    <message>
        <location filename="../addresstablemodel.cpp" line="78"/>
        <source>Address</source>
        <translation>Адрес</translation>
    </message>
    <message>
        <location filename="../addresstablemodel.cpp" line="114"/>
        <source>(no label)</source>
        <translation>[нет метки]</translation>
    </message>
</context>
<context>
    <name>AskPassphraseDialog</name>
    <message>
        <location filename="../forms/askpassphrasedialog.ui" line="61"/>
        <source>New passphrase</source>
        <translation>Новый пароль</translation>
    </message>
    <message>
        <location filename="../forms/askpassphrasedialog.ui" line="47"/>
        <source>Enter passphrase</source>
        <translation>Введите пароль</translation>
    </message>
    <message>
        <location filename="../forms/askpassphrasedialog.ui" line="26"/>
        <source>Dialog</source>
        <translation>Dialog</translation>
    </message>
    <message>
        <location filename="../forms/askpassphrasedialog.ui" line="75"/>
        <source>Repeat new passphrase</source>
        <translation>Повторите новый пароль</translation>
    </message>
    <message>
        <location filename="../askpassphrasedialog.cpp" line="46"/>
        <source>This operation needs your wallet passphrase to decrypt the wallet.</source>
        <translation>Для выполнения операции требуется пароль вашего бумажника.</translation>
    </message>
    <message>
        <location filename="../forms/askpassphrasedialog.ui" line="94"/>
        <source>TextLabel</source>
        <translation>TextLabel</translation>
    </message>
    <message>
        <location filename="../askpassphrasedialog.cpp" line="126"/>
        <location filename="../askpassphrasedialog.cpp" line="133"/>
        <location filename="../askpassphrasedialog.cpp" line="175"/>
        <location filename="../askpassphrasedialog.cpp" line="181"/>
        <source>Wallet encryption failed</source>
        <translation>Не удалось зашифровать бумажник</translation>
    </message>
    <message>
        <location filename="../askpassphrasedialog.cpp" line="55"/>
        <source>Enter the old and new passphrase to the wallet.</source>
        <translation>Введите старый и новый пароль для бумажника.</translation>
    </message>
    <message>
<<<<<<< HEAD
        <location filename="../askpassphrasedialog.cpp" line="51"/>
        <source>Decrypt wallet</source>
        <translation>Расшифровать бумажник</translation>
    </message>
    <message>
        <location filename="../askpassphrasedialog.cpp" line="54"/>
        <source>Change passphrase</source>
        <translation>Сменить пароль</translation>
    </message>
    <message>
        <location filename="../askpassphrasedialog.cpp" line="35"/>
        <source>Encrypt wallet</source>
        <translation>Зашифровать бумажник</translation>
=======
        <location filename="../askpassphrasedialog.cpp" line="156"/>
        <source>Wallet decryption failed</source>
        <translation>Расшифрование бумажника не удалось</translation>
    </message>
    <message>
        <location filename="../askpassphrasedialog.cpp" line="145"/>
        <source>Wallet unlock failed</source>
        <translation>Разблокировка бумажника не удалась</translation>
    </message>
    <message>
        <location filename="../askpassphrasedialog.cpp" line="146"/>
        <location filename="../askpassphrasedialog.cpp" line="157"/>
        <location filename="../askpassphrasedialog.cpp" line="176"/>
        <source>The passphrase entered for the wallet decryption was incorrect.</source>
        <translation>Указанный пароль не подходит.</translation>
>>>>>>> 6ec7ac15
    </message>
    <message>
        <location filename="../askpassphrasedialog.cpp" line="101"/>
        <source>Confirm wallet encryption</source>
        <translation>Подтвердите шифрование бумажника</translation>
    </message>
    <message>
        <location filename="../askpassphrasedialog.cpp" line="111"/>
        <location filename="../askpassphrasedialog.cpp" line="160"/>
        <source>Wallet encrypted</source>
        <translation>Бумажник зашифрован</translation>
    </message>
    <message>
<<<<<<< HEAD
        <location filename="../askpassphrasedialog.cpp" line="136"/>
        <source>Wallet unlock failed</source>
        <translation>Разблокировка бумажника не удалась</translation>
    </message>
    <message>
        <location filename="../askpassphrasedialog.cpp" line="137"/>
        <location filename="../askpassphrasedialog.cpp" line="148"/>
        <location filename="../askpassphrasedialog.cpp" line="167"/>
        <source>The passphrase entered for the wallet decryption was incorrect.</source>
        <translation>Указанный пароль не подходит.</translation>
=======
        <location filename="../askpassphrasedialog.cpp" line="113"/>
        <source>Bitcoin will close now to finish the encryption process. Remember that encrypting your wallet cannot fully protect your bitcoins from being stolen by malware infecting your computer.</source>
        <translation>Сейчас программа закроется для завершения процесса шифрования. Помните, что шифрование вашего бумажника не может полностью защитить ваши биткоины от кражи с помощью инфицирования вашего компьютера вредоносным ПО.</translation>
    </message>
    <message>
        <location filename="../askpassphrasedialog.cpp" line="127"/>
        <source>Wallet encryption failed due to an internal error. Your wallet was not encrypted.</source>
        <translation>Шифрование бумажника не удалось из-за внутренней ошибки. Ваш бумажник не был зашифрован.</translation>
>>>>>>> 6ec7ac15
    </message>
    <message>
        <location filename="../askpassphrasedialog.cpp" line="125"/>
        <location filename="../askpassphrasedialog.cpp" line="173"/>
        <source>The supplied passphrases do not match.</source>
        <translation>Введённые пароли не совпадают.</translation>
    </message>
    <message>
<<<<<<< HEAD
        <location filename="../askpassphrasedialog.cpp" line="147"/>
        <source>Wallet decryption failed</source>
        <translation>Расшифрование бумажника не удалось</translation>
=======
        <location filename="../askpassphrasedialog.cpp" line="111"/>
        <location filename="../askpassphrasedialog.cpp" line="169"/>
        <source>Wallet encrypted</source>
        <translation>Бумажник зашифрован</translation>
>>>>>>> 6ec7ac15
    </message>
    <message>
        <location filename="../askpassphrasedialog.cpp" line="170"/>
        <source>Wallet passphrase was successfully changed.</source>
        <translation>Пароль бумажника успешно изменён.</translation>
    </message>
    <message>
        <location filename="../askpassphrasedialog.cpp" line="38"/>
        <source>This operation needs your wallet passphrase to unlock the wallet.</source>
        <translation>Для выполнения операции требуется пароль вашего бумажника.</translation>
    </message>
    <message>
        <location filename="../askpassphrasedialog.cpp" line="34"/>
        <source>Enter the new passphrase to the wallet.&lt;br/&gt;Please use a passphrase of &lt;b&gt;10 or more random characters&lt;/b&gt;, or &lt;b&gt;eight or more words&lt;/b&gt;.</source>
        <translation>Введите новый пароль для бумажника. &lt;br/&gt; Пожалуйста, используйте фразы из &lt;b&gt;10 или более случайных символов,&lt;/b&gt; или &lt;b&gt;восьми и более слов.&lt;/b&gt;</translation>
    </message>
    <message>
        <location filename="../askpassphrasedialog.cpp" line="43"/>
        <source>Unlock wallet</source>
        <translation>Разблокировать бумажник</translation>
    </message>
    <message>
        <location filename="../askpassphrasedialog.cpp" line="102"/>
        <source>WARNING: If you encrypt your wallet and lose your passphrase, you will &lt;b&gt;LOSE ALL OF YOUR BITCOINS&lt;/b&gt;!
Are you sure you wish to encrypt your wallet?</source>
        <translation>ВНИМАНИЕ: Если вы зашифруете бумажник и потеряете свой ​​пароль, вы &lt;b&gt;ПОТЕРЯЕТЕ ВСЕ ВАШИ БИТКОИНЫ!&lt;/b&gt;
Вы действительно хотите зашифровать ваш бумажник?</translation>
    </message>
    <message>
<<<<<<< HEAD
        <location filename="../askpassphrasedialog.cpp" line="112"/>
        <source>Bitcoin will close now to finish the encryption process. Remember that encrypting your wallet cannot fully protect your bitcoins from being stolen by malware infecting your computer.</source>
        <translation>Сейчас программа закроется для завершения процесса шифрования. Помните, что шифрование вашего бумажника не может полностью защитить ваши биткоины от кражи с помощью инфицирования вашего компьютера вредоносным ПО.</translation>
    </message>
    <message>
        <location filename="../askpassphrasedialog.cpp" line="118"/>
        <source>Wallet encryption failed due to an internal error. Your wallet was not encrypted.</source>
        <translation>Шифрование бумажника не удалось из-за внутренней ошибки. Ваш бумажник не был зашифрован.</translation>
=======
        <location filename="../askpassphrasedialog.cpp" line="117"/>
        <source>IMPORTANT: Any previous backups you have made of your wallet file should be replaced with the newly generated, encrypted wallet file. For security reasons, previous backups of the unencrypted wallet file will become useless as soon as you start using the new, encrypted wallet.</source>
        <translation type="unfinished"></translation>
    </message>
    <message>
        <location filename="../askpassphrasedialog.cpp" line="134"/>
        <location filename="../askpassphrasedialog.cpp" line="182"/>
        <source>The supplied passphrases do not match.</source>
        <translation>Введённые пароли не совпадают.</translation>
>>>>>>> 6ec7ac15
    </message>
    <message>
        <location filename="../askpassphrasedialog.cpp" line="217"/>
        <location filename="../askpassphrasedialog.cpp" line="241"/>
        <source>Warning: The Caps Lock key is on.</source>
        <translation>Внимание: Caps Lock включен.</translation>
    </message>
</context>
<context>
    <name>BitcoinGUI</name>
    <message>
        <location filename="../bitcoingui.cpp" line="252"/>
        <source>&amp;Export...</source>
        <translation>&amp;Экспорт...</translation>
    </message>
    <message>
        <location filename="../bitcoingui.cpp" line="194"/>
        <source>Browse transaction history</source>
        <translation>Показать историю транзакций</translation>
    </message>
    <message>
        <location filename="../bitcoingui.cpp" line="199"/>
        <source>&amp;Address Book</source>
        <translation>&amp;Адресная книга</translation>
    </message>
    <message>
        <location filename="../bitcoingui.cpp" line="206"/>
        <source>Show the list of addresses for receiving payments</source>
        <translation>Показать список адресов для получения платежей</translation>
    </message>
    <message>
        <location filename="../bitcoingui.cpp" line="255"/>
        <source>Encrypt or decrypt wallet</source>
        <translation>Зашифровать или расшифровать бумажник</translation>
    </message>
    <message>
        <location filename="../bitcoingui.cpp" line="241"/>
        <source>&amp;About %1</source>
        <translation>&amp;О %1</translation>
    </message>
    <message>
        <location filename="../bitcoingui.cpp" line="187"/>
        <source>&amp;Overview</source>
        <translation>О&amp;бзор</translation>
    </message>
    <message>
        <location filename="../bitcoingui.cpp" line="188"/>
        <source>Show general overview of wallet</source>
        <translation>Показать общий обзор действий с бумажником</translation>
    </message>
    <message>
        <location filename="../bitcoingui.cpp" line="193"/>
        <source>&amp;Transactions</source>
        <translation>&amp;Транзакции</translation>
    </message>
    <message>
        <location filename="../bitcoingui.cpp" line="205"/>
        <source>&amp;Receive coins</source>
        <translation>&amp;Получение монет</translation>
    </message>
    <message>
        <location filename="../bitcoingui.cpp" line="237"/>
        <source>E&amp;xit</source>
        <translation>В&amp;ыход</translation>
    </message>
    <message>
        <location filename="../bitcoingui.cpp" line="211"/>
        <source>&amp;Send coins</source>
        <translation>Отп&amp;равка монет</translation>
    </message>
    <message>
        <location filename="../bitcoingui.cpp" line="217"/>
        <source>Sign &amp;message</source>
        <translation>Подписать &amp;сообщение</translation>
    </message>
    <message>
        <location filename="../bitcoingui.cpp" line="238"/>
        <source>Quit application</source>
        <translation>Закрыть приложение</translation>
    </message>
    <message>
        <location filename="../bitcoingui.cpp" line="253"/>
        <source>Export the data in the current tab to a file</source>
        <translation>Экспортировать данные из вкладки в файл</translation>
    </message>
    <message>
        <location filename="../bitcoingui.cpp" line="247"/>
        <source>&amp;Options...</source>
        <translation>Оп&amp;ции...</translation>
    </message>
    <message>
        <location filename="../bitcoingui.cpp" line="258"/>
        <source>Backup wallet to another location</source>
        <translation>Сделать резервную копию бумажника в другом месте</translation>
    </message>
    <message>
        <location filename="../bitcoingui.cpp" line="283"/>
        <source>&amp;File</source>
        <translation>&amp;Файл</translation>
    </message>
    <message>
        <location filename="../bitcoingui.cpp" line="298"/>
        <source>&amp;Help</source>
        <translation>&amp;Помощь</translation>
    </message>
    <message>
        <location filename="../bitcoingui.cpp" line="809"/>
        <source>There was an error trying to save the wallet data to the new location.</source>
        <translation>При попытке сохранения данных бумажника в новое место произошла ошибка.</translation>
    </message>
    <message>
        <location filename="../bitcoingui.cpp" line="329"/>
        <source>[testnet]</source>
        <translation>[тестовая сеть]</translation>
    </message>
    <message>
        <location filename="../bitcoingui.cpp" line="292"/>
        <source>&amp;Settings</source>
        <translation>&amp;Настройки</translation>
    </message>
    <message numerus="yes">
        <location filename="../bitcoingui.cpp" line="463"/>
        <source>%n active connection(s) to Bitcoin network</source>
        <translation>
            <numerusform>%n активное соединение с сетью</numerusform>
            <numerusform>%n активных соединений с сетью</numerusform>
            <numerusform>%n активных соединений с сетью</numerusform>
        </translation>
    </message>
    <message>
        <location filename="../bitcoingui.cpp" line="260"/>
        <source>Change the passphrase used for wallet encryption</source>
        <translation>Изменить пароль шифрования бумажника</translation>
    </message>
    <message>
        <location filename="../bitcoingui.cpp" line="501"/>
        <source>Downloaded %1 blocks of transaction history.</source>
        <translation>Загружено %1 блоков истории транзакций.</translation>
    </message>
    <message numerus="yes">
        <location filename="../bitcoingui.cpp" line="516"/>
        <source>%n second(s) ago</source>
        <translation>
            <numerusform>%n секунду назад</numerusform>
            <numerusform>%n секунды назад</numerusform>
            <numerusform>%n секунд назад</numerusform>
        </translation>
    </message>
    <message numerus="yes">
        <location filename="../bitcoingui.cpp" line="524"/>
        <source>%n hour(s) ago</source>
        <translation>
            <numerusform>%n час назад</numerusform>
            <numerusform>%n часа назад</numerusform>
            <numerusform>%n часов назад</numerusform>
        </translation>
    </message>
    <message>
        <location filename="../bitcoingui.cpp" line="146"/>
        <location filename="../bitcoingui.cpp" line="478"/>
        <source>Synchronizing with network...</source>
        <translation>Синхронизация с сетью...</translation>
    </message>
    <message>
        <location filename="../bitcoingui.cpp" line="73"/>
        <source>Bitcoin Wallet</source>
        <translation>Bitcoin-бумажник</translation>
    </message>
    <message>
        <location filename="../bitcoingui.cpp" line="149"/>
        <source>Block chain synchronization in progress</source>
        <translation>Идёт синхронизация цепочки блоков</translation>
    </message>
    <message>
        <location filename="../bitcoingui.cpp" line="200"/>
        <source>Edit the list of stored addresses and labels</source>
        <translation>Изменить список сохранённых адресов и меток к ним</translation>
    </message>
    <message>
        <location filename="../bitcoingui.cpp" line="212"/>
        <source>Send coins to a bitcoin address</source>
        <translation>Отправить монеты на указанный адрес</translation>
    </message>
    <message>
        <location filename="../bitcoingui.cpp" line="547"/>
        <source>Last received block was generated %1.</source>
        <translation>Последний полученный блок был сгенерирован %1.</translation>
    </message>
    <message>
        <location filename="../bitcoingui.cpp" line="616"/>
        <source>This transaction is over the size limit.  You can still send it for a fee of %1, which goes to the nodes that process your transaction and helps to support the network.  Do you want to pay the fee?</source>
        <translation>Данная транзакция превышает предельно допустимый размер.  Но Вы можете всё равно совершить её, добавив комиссию в %1, которая отправится тем узлам, которые обработают Вашу транзакцию, и поможет поддержать сеть.  Вы хотите добавить комиссию?</translation>
    </message>
    <message>
        <location filename="../bitcoingui.cpp" line="648"/>
        <source>Sent transaction</source>
        <translation>Исходящая транзакция</translation>
    </message>
    <message>
        <location filename="../bitcoingui.cpp" line="649"/>
        <source>Incoming transaction</source>
        <translation>Входящая транзакция</translation>
    </message>
    <message>
        <location filename="../bitcoingui.cpp" line="650"/>
        <source>Date: %1
Amount: %2
Type: %3
Address: %4
</source>
        <translation>Дата: %1
Количество: %2
Тип: %3
Адрес: %4
</translation>
    </message>
    <message>
        <location filename="../bitcoingui.cpp" line="775"/>
        <source>Wallet is &lt;b&gt;encrypted&lt;/b&gt; and currently &lt;b&gt;unlocked&lt;/b&gt;</source>
        <translation>Бумажник &lt;b&gt;зашифрован&lt;/b&gt; и в настоящее время &lt;b&gt;разблокирован&lt;/b&gt;</translation>
    </message>
    <message>
        <location filename="../bitcoingui.cpp" line="783"/>
        <source>Wallet is &lt;b&gt;encrypted&lt;/b&gt; and currently &lt;b&gt;locked&lt;/b&gt;</source>
        <translation>Бумажник &lt;b&gt;зашифрован&lt;/b&gt; и в настоящее время &lt;b&gt;заблокирован&lt;/b&gt;</translation>
    </message>
    <message>
        <location filename="../bitcoingui.cpp" line="806"/>
        <source>Wallet Data (*.dat)</source>
        <translation>Данные бумажника (*.dat)</translation>
    </message>
    <message>
        <location filename="../bitcoingui.cpp" line="534"/>
        <source>Up to date</source>
        <translation>Синхронизированно</translation>
    </message>
    <message>
        <location filename="../bitcoingui.cpp" line="539"/>
        <source>Catching up...</source>
        <translation>Синхронизируется...</translation>
    </message>
    <message>
        <location filename="../bitcoingui.cpp" line="242"/>
        <source>Show information about Bitcoin</source>
        <translation>Показать информацию о Bitcoin&apos;е</translation>
    </message>
    <message>
        <location filename="../bitcoingui.cpp" line="244"/>
        <source>About &amp;Qt</source>
        <translation>О &amp;Qt</translation>
    </message>
    <message>
        <location filename="../bitcoingui.cpp" line="245"/>
        <source>Show information about Qt</source>
        <translation>Показать информацию о Qt</translation>
    </message>
    <message>
        <location filename="../bitcoingui.cpp" line="248"/>
        <source>Modify configuration options for bitcoin</source>
        <translation>Изменить настройки</translation>
    </message>
    <message>
        <location filename="../bitcoingui.cpp" line="806"/>
        <source>Backup Wallet</source>
        <translation>Сделать резервную копию бумажника</translation>
    </message>
    <message>
        <location filename="../bitcoingui.cpp" line="809"/>
        <source>Backup Failed</source>
        <translation>Резервное копирование не удалось</translation>
    </message>
    <message>
        <location filename="../bitcoingui.cpp" line="254"/>
        <source>&amp;Encrypt Wallet</source>
        <translation>&amp;Зашифровать бумажник</translation>
    </message>
    <message>
        <location filename="../bitcoingui.cpp" line="257"/>
        <source>&amp;Backup Wallet</source>
        <translation>&amp;Сделать резервную копию бумажника</translation>
    </message>
    <message>
        <location filename="../bitcoingui.cpp" line="259"/>
        <source>&amp;Change Passphrase</source>
        <translation>&amp;Изменить пароль</translation>
    </message>
    <message>
        <location filename="../bitcoingui.cpp" line="305"/>
        <source>Tabs toolbar</source>
        <translation>Панель вкладок</translation>
    </message>
    <message>
        <location filename="../bitcoingui.cpp" line="316"/>
        <source>Actions toolbar</source>
        <translation>Панель действий</translation>
    </message>
    <message>
        <location filename="../bitcoingui.cpp" line="421"/>
        <source>bitcoin-qt</source>
        <translation>bitcoin-qt</translation>
    </message>
    <message numerus="yes">
        <location filename="../bitcoingui.cpp" line="520"/>
        <source>%n minute(s) ago</source>
        <translation>
            <numerusform>%n минуту назад</numerusform>
            <numerusform>%n минуты назад</numerusform>
            <numerusform>%n минут назад</numerusform>
        </translation>
    </message>
    <message numerus="yes">
        <location filename="../bitcoingui.cpp" line="528"/>
        <source>%n day(s) ago</source>
        <translation>
            <numerusform>%n день назад</numerusform>
            <numerusform>%n дня назад</numerusform>
            <numerusform>%n дней назад</numerusform>
        </translation>
    </message>
    <message>
        <location filename="../bitcoin.cpp" line="144"/>
        <source>A fatal error occurred. Bitcoin can no longer continue safely and will quit.</source>
        <translation>Произошла неисправимая ошибка. Bitcoin не может безопасно продолжать работу и будет закрыт.</translation>
    </message>
    <message>
        <location filename="../bitcoingui.cpp" line="621"/>
        <source>Sending...</source>
        <translation>Отправка...</translation>
    </message>
    <message>
        <location filename="../bitcoingui.cpp" line="250"/>
        <source>Open &amp;Bitcoin</source>
        <translation>&amp;Показать бумажник</translation>
    </message>
    <message>
        <location filename="../bitcoingui.cpp" line="218"/>
        <source>Prove you control an address</source>
        <translation>Доказать, что вы владеете адресом</translation>
    </message>
    <message>
        <location filename="../bitcoingui.cpp" line="251"/>
        <source>Show the Bitcoin window</source>
        <translation>Показать окно бумажника</translation>
    </message>
    <message>
        <location filename="../bitcoingui.cpp" line="489"/>
        <source>Downloaded %1 of %2 blocks of transaction history.</source>
        <translation>Загружено %1 из %2 блоков истории транзакций.</translation>
    </message>
</context>
<context>
    <name>DisplayOptionsPage</name>
    <message>
        <location filename="../optionsdialog.cpp" line="269"/>
        <source>&amp;Unit to show amounts in: </source>
        <translation>&amp;Измерять монеты в: </translation>
    </message>
    <message>
        <location filename="../optionsdialog.cpp" line="273"/>
        <source>Choose the default subdivision unit to show in the interface, and when sending coins</source>
        <translation>Единица измерения количества монет при отображении и при отправке</translation>
    </message>
    <message>
        <location filename="../optionsdialog.cpp" line="280"/>
        <source>&amp;Display addresses in transaction list</source>
        <translation>&amp;Показывать адреса в списке транзакций</translation>
    </message>
    <message>
        <location filename="../optionsdialog.cpp" line="281"/>
        <source>Whether to show Bitcoin addresses in the transaction list</source>
        <translation type="unfinished">Показывать ли адреса Bitcoin в списке транзакций</translation>
    </message>
</context>
<context>
    <name>EditAddressDialog</name>
    <message>
        <location filename="../forms/editaddressdialog.ui" line="14"/>
        <source>Edit Address</source>
        <translation>Изменить адрес</translation>
    </message>
    <message>
        <location filename="../forms/editaddressdialog.ui" line="25"/>
        <source>&amp;Label</source>
        <translation>&amp;Метка</translation>
    </message>
    <message>
        <location filename="../forms/editaddressdialog.ui" line="35"/>
        <source>The label associated with this address book entry</source>
        <translation>Метка, связанная с данной записью</translation>
    </message>
    <message>
        <location filename="../forms/editaddressdialog.ui" line="42"/>
        <source>&amp;Address</source>
        <translation>&amp;Адрес</translation>
    </message>
    <message>
        <location filename="../forms/editaddressdialog.ui" line="52"/>
        <source>The address associated with this address book entry. This can only be modified for sending addresses.</source>
        <translation>Адрес, связанный с данной записью.</translation>
    </message>
    <message>
        <location filename="../editaddressdialog.cpp" line="24"/>
        <source>New sending address</source>
        <translation>Новый адрес для отправки</translation>
    </message>
    <message>
        <location filename="../editaddressdialog.cpp" line="27"/>
        <source>Edit receiving address</source>
        <translation>Изменение адреса для получения</translation>
    </message>
    <message>
        <location filename="../editaddressdialog.cpp" line="31"/>
        <source>Edit sending address</source>
        <translation>Изменение адреса для отправки</translation>
    </message>
    <message>
        <location filename="../editaddressdialog.cpp" line="20"/>
        <source>New receiving address</source>
        <translation>Новый адрес для получения</translation>
    </message>
    <message>
        <location filename="../editaddressdialog.cpp" line="91"/>
        <source>The entered address &quot;%1&quot; is already in the address book.</source>
        <translation>Введённый адрес «%1» уже находится в адресной книге.</translation>
    </message>
    <message>
        <location filename="../editaddressdialog.cpp" line="96"/>
        <source>The entered address &quot;%1&quot; is not a valid bitcoin address.</source>
        <translation>Введённый адрес «%1» не является правильным Bitcoin-адресом.</translation>
    </message>
    <message>
        <location filename="../editaddressdialog.cpp" line="101"/>
        <source>Could not unlock wallet.</source>
        <translation>Не удается разблокировать бумажник.</translation>
    </message>
    <message>
        <location filename="../editaddressdialog.cpp" line="106"/>
        <source>New key generation failed.</source>
        <translation>Генерация нового ключа не удалась.</translation>
    </message>
</context>
<context>
    <name>MainOptionsPage</name>
    <message>
        <location filename="../optionsdialog.cpp" line="170"/>
        <source>&amp;Start Bitcoin on window system startup</source>
        <translation>&amp;Запускать бумажник при входе в систему</translation>
    </message>
    <message>
        <location filename="../optionsdialog.cpp" line="171"/>
        <source>Automatically start Bitcoin after the computer is turned on</source>
        <translation>Автоматически запускать бумажник, когда включается компьютер</translation>
    </message>
    <message>
        <location filename="../optionsdialog.cpp" line="175"/>
        <source>&amp;Minimize to the tray instead of the taskbar</source>
        <translation>&amp;Cворачивать в системный лоток вместо панели задач</translation>
    </message>
    <message>
        <location filename="../optionsdialog.cpp" line="176"/>
        <source>Show only a tray icon after minimizing the window</source>
        <translation>Показывать только иконку в системном лотке при сворачивании окна</translation>
    </message>
    <message>
        <location filename="../optionsdialog.cpp" line="180"/>
        <source>Map port using &amp;UPnP</source>
        <translation>Пробросить порт через &amp;UPnP</translation>
    </message>
    <message>
        <location filename="../optionsdialog.cpp" line="185"/>
        <source>M&amp;inimize on close</source>
        <translation>С&amp;ворачивать вместо закрытия</translation>
    </message>
    <message>
        <location filename="../optionsdialog.cpp" line="181"/>
        <source>Automatically open the Bitcoin client port on the router. This only works when your router supports UPnP and it is enabled.</source>
        <translation>Автоматически открыть порт для Bitcoin-клиента на роутере. Работает ТОЛЬКО если Ваш роутер поддерживает UPnP и данная функция включена.</translation>
    </message>
    <message>
        <location filename="../optionsdialog.cpp" line="186"/>
        <source>Minimize instead of exit the application when the window is closed. When this option is enabled, the application will be closed only after selecting Quit in the menu.</source>
        <translation>Сворачивать вместо закрытия. Если данная опция будет выбрана — приложение закроется только после выбора соответствующего пункта в меню.</translation>
    </message>
    <message>
        <location filename="../optionsdialog.cpp" line="190"/>
        <source>&amp;Connect through SOCKS4 proxy:</source>
        <translation>&amp;Подключаться через SOCKS4 прокси:</translation>
    </message>
    <message>
        <location filename="../optionsdialog.cpp" line="191"/>
        <source>Connect to the Bitcoin network through a SOCKS4 proxy (e.g. when connecting through Tor)</source>
        <translation>Подключаться к сети Bitcoin через SOCKS4 прокси (например, при использовании Tor)</translation>
    </message>
    <message>
        <location filename="../optionsdialog.cpp" line="196"/>
        <source>Proxy &amp;IP: </source>
        <translation>&amp;IP Прокси: </translation>
    </message>
    <message>
        <location filename="../optionsdialog.cpp" line="202"/>
        <source>IP address of the proxy (e.g. 127.0.0.1)</source>
        <translation>IP-адрес прокси (например 127.0.0.1)</translation>
    </message>
    <message>
        <location filename="../optionsdialog.cpp" line="205"/>
        <source>&amp;Port: </source>
        <translation>По&amp;рт: </translation>
    </message>
    <message>
        <location filename="../optionsdialog.cpp" line="211"/>
        <source>Port of the proxy (e.g. 1234)</source>
        <translation>Порт прокси-сервера (например 1234)</translation>
    </message>
    <message>
        <location filename="../optionsdialog.cpp" line="217"/>
        <source>Optional transaction fee per kB that helps make sure your transactions are processed quickly. Most transactions are 1 kB. Fee 0.01 recommended.</source>
        <translation>Опциональная комиссия за каждый КБ транзакции, которая позволяет быть уверенным, что Ваша транзакция будет обработано быстро.  Большинство транзакций занимают 1КБ.  Рекомендуется комиссия 0.01.</translation>
    </message>
    <message>
        <location filename="../optionsdialog.cpp" line="223"/>
        <source>Pay transaction &amp;fee</source>
        <translation>Добавлять ко&amp;миссию</translation>
    </message>
</context>
<context>
    <name>MessagePage</name>
    <message>
        <location filename="../forms/messagepage.ui" line="14"/>
        <source>Message</source>
        <translation>Сообщение</translation>
    </message>
    <message>
        <location filename="../forms/messagepage.ui" line="20"/>
        <source>You can sign messages with your addresses to prove you own them. Be careful not to sign anything vague, as phishing attacks may try to trick you into signing your identity over to them. Only sign fully-detailed statements you agree to.</source>
        <translation>Вы можете подписывать сообщения своими адресами, чтобы доказать владение ими. Будьте осторожны, не подписывайте что-то неопределённое, так как фишинговые атаки могут обманным путём заставить вас подписать нежелательные сообщения. Подписывайте только те сообщения, с которыми вы согласны вплоть до мелочей.</translation>
    </message>
    <message>
        <location filename="../forms/messagepage.ui" line="117"/>
        <source>Sign a message to prove you own this address</source>
        <translation>Подпишите сообщение для доказательства </translation>
    </message>
    <message>
        <location filename="../forms/messagepage.ui" line="120"/>
        <source>&amp;Sign Message</source>
        <translation>&amp;Подписать сообщение</translation>
    </message>
    <message>
        <location filename="../forms/messagepage.ui" line="105"/>
        <source>Click &quot;Sign Message&quot; to get signature</source>
        <translation>Для создания подписи нажмите на &quot;Подписать сообщение&quot;</translation>
    </message>
    <message>
        <location filename="../forms/messagepage.ui" line="131"/>
        <source>Copy the current signature to the system clipboard</source>
        <translation>Скопировать текущую подпись в системный буфер обмена</translation>
    </message>
    <message>
        <location filename="../forms/messagepage.ui" line="38"/>
        <source>The address to sign the message with  (e.g. 1NS17iag9jJgTHD1VXjvLCEnZuQ3rJDE9L)</source>
        <translation>Адрес, которым вы хотите подписать сообщение  (напр. 1NS17iag9jJgTHD1VXjvLCEnZuQ3rJDE9L)</translation>
    </message>
    <message>
        <location filename="../forms/messagepage.ui" line="48"/>
        <source>Choose adress from address book</source>
        <translation>Выбрать адрес из адресной книги</translation>
    </message>
    <message>
        <location filename="../forms/messagepage.ui" line="58"/>
        <source>Alt+A</source>
        <translation>Alt+A</translation>
    </message>
    <message>
        <location filename="../forms/messagepage.ui" line="71"/>
        <source>Paste address from clipboard</source>
        <translation>Вставить адрес из буфера обмена</translation>
    </message>
    <message>
        <location filename="../forms/messagepage.ui" line="81"/>
        <source>Alt+P</source>
        <translation>Alt+P</translation>
    </message>
    <message>
        <location filename="../forms/messagepage.ui" line="93"/>
        <source>Enter the message you want to sign here</source>
        <translation>Введите сообщение для подписи</translation>
    </message>
    <message>
        <location filename="../forms/messagepage.ui" line="134"/>
        <source>&amp;Copy to Clipboard</source>
        <translation>&amp;Kопировать</translation>
    </message>
    <message>
        <location filename="../messagepage.cpp" line="74"/>
        <location filename="../messagepage.cpp" line="89"/>
        <location filename="../messagepage.cpp" line="101"/>
        <source>Error signing</source>
        <translation>Ошибка создания подписи</translation>
    </message>
    <message>
        <location filename="../messagepage.cpp" line="74"/>
        <source>%1 is not a valid address.</source>
        <translation>%1 не является правильным адресом.</translation>
    </message>
    <message>
        <location filename="../messagepage.cpp" line="89"/>
        <source>Private key for %1 is not available.</source>
        <translation>Секретный ключ для %1 не доступен</translation>
    </message>
    <message>
        <location filename="../messagepage.cpp" line="101"/>
        <source>Sign failed</source>
        <translation>Подписание не удалось.</translation>
    </message>
</context>
<context>
    <name>OptionsDialog</name>
    <message>
        <location filename="../optionsdialog.cpp" line="79"/>
        <source>Main</source>
        <translation>Основное</translation>
    </message>
    <message>
        <location filename="../optionsdialog.cpp" line="84"/>
        <source>Display</source>
        <translation>Отображение</translation>
    </message>
    <message>
        <location filename="../optionsdialog.cpp" line="104"/>
        <source>Options</source>
        <translation>Опции</translation>
    </message>
</context>
<context>
    <name>OverviewPage</name>
    <message>
        <location filename="../overviewpage.cpp" line="103"/>
        <source>Your current balance</source>
        <translation>Ваш текущий баланс</translation>
    </message>
    <message>
        <location filename="../overviewpage.cpp" line="108"/>
        <source>Total of transactions that have yet to be confirmed, and do not yet count toward the current balance</source>
        <translation>Общая сумма всех транзакций, которые до сих пор не подтверждены, и до сих пор не учитываются в текущем балансе</translation>
    </message>
    <message>
        <location filename="../forms/overviewpage.ui" line="88"/>
        <source>Wallet</source>
        <translation>Бумажник</translation>
    </message>
    <message>
        <location filename="../forms/overviewpage.ui" line="14"/>
        <source>Form</source>
        <translation>Форма</translation>
    </message>
    <message>
        <location filename="../forms/overviewpage.ui" line="40"/>
        <source>Balance:</source>
        <translation>Баланс:</translation>
    </message>
    <message>
        <location filename="../forms/overviewpage.ui" line="54"/>
        <source>Number of transactions:</source>
        <translation>Количество транзакций:</translation>
    </message>
    <message>
        <location filename="../forms/overviewpage.ui" line="61"/>
        <source>0</source>
        <translation>0</translation>
    </message>
    <message>
        <location filename="../forms/overviewpage.ui" line="68"/>
        <source>Unconfirmed:</source>
        <translation>Не подтверждено:</translation>
    </message>
    <message>
        <location filename="../forms/overviewpage.ui" line="124"/>
        <source>&lt;b&gt;Recent transactions&lt;/b&gt;</source>
        <translation>&lt;b&gt;Последние транзакции&lt;/b&gt;</translation>
    </message>
    <message>
        <location filename="../overviewpage.cpp" line="111"/>
        <source>Total number of transactions in wallet</source>
        <translation>Общее количество транзакций в Вашем бумажнике</translation>
    </message>
</context>
<context>
    <name>QRCodeDialog</name>
    <message>
        <location filename="../forms/qrcodedialog.ui" line="70"/>
        <source>Amount:</source>
        <translation>Количество:</translation>
    </message>
    <message>
        <location filename="../forms/qrcodedialog.ui" line="55"/>
        <source>Request Payment</source>
        <translation>Запросить платёж</translation>
    </message>
    <message>
        <location filename="../forms/qrcodedialog.ui" line="144"/>
        <source>Message:</source>
        <translation>Сообщение:</translation>
    </message>
    <message>
        <location filename="../qrcodedialog.cpp" line="48"/>
        <source>Error encoding URI into QR Code.</source>
        <translation>Ошибка кодирования URI в QR-код</translation>
    </message>
    <message>
        <location filename="../qrcodedialog.cpp" line="113"/>
        <source>Save Image...</source>
        <translation>Сохранить изображение...</translation>
    </message>
    <message>
<<<<<<< HEAD
        <location filename="../qrcodedialog.cpp" line="113"/>
        <source>PNG Images (*.png)</source>
        <translation>PNG Изображения (*.png)</translation>
=======
        <location filename="../forms/sendcoinsdialog.ui" line="147"/>
        <source>S&amp;end</source>
        <translation>&amp;Отправить</translation>
>>>>>>> 6ec7ac15
    </message>
    <message>
        <location filename="../forms/qrcodedialog.ui" line="14"/>
        <source>Dialog</source>
        <translation>Dialog</translation>
    </message>
    <message>
        <location filename="../forms/qrcodedialog.ui" line="32"/>
        <source>QR Code</source>
        <translation>QR код</translation>
    </message>
    <message>
        <location filename="../forms/qrcodedialog.ui" line="121"/>
        <source>Label:</source>
        <translation>Метка:</translation>
    </message>
    <message>
        <location filename="../forms/qrcodedialog.ui" line="105"/>
        <source>BTC</source>
        <translation>BTC</translation>
    </message>
    <message>
        <location filename="../forms/qrcodedialog.ui" line="186"/>
        <source>&amp;Save As...</source>
        <translation>&amp;Сохранить как...</translation>
    </message>
</context>
<context>
    <name>SendCoinsDialog</name>
    <message>
        <location filename="../forms/sendcoinsdialog.ui" line="14"/>
        <location filename="../sendcoinsdialog.cpp" line="123"/>
        <location filename="../sendcoinsdialog.cpp" line="128"/>
        <location filename="../sendcoinsdialog.cpp" line="133"/>
        <location filename="../sendcoinsdialog.cpp" line="138"/>
        <location filename="../sendcoinsdialog.cpp" line="144"/>
        <location filename="../sendcoinsdialog.cpp" line="149"/>
        <location filename="../sendcoinsdialog.cpp" line="154"/>
        <source>Send Coins</source>
        <translation>Отправка</translation>
    </message>
    <message>
        <location filename="../forms/sendcoinsdialog.ui" line="64"/>
        <source>Send to multiple recipients at once</source>
        <translation>Отправить нескольким получателям одновременно</translation>
    </message>
    <message>
        <location filename="../forms/sendcoinsdialog.ui" line="67"/>
        <source>&amp;Add recipient...</source>
        <translation>&amp;Добавить получателя...</translation>
    </message>
    <message>
        <location filename="../forms/sendcoinsdialog.ui" line="84"/>
        <source>Remove all transaction fields</source>
        <translation>Удалить все поля транзакции</translation>
    </message>
    <message>
        <location filename="../forms/sendcoinsdialog.ui" line="106"/>
        <source>Balance:</source>
        <translation>Баланс:</translation>
    </message>
    <message>
        <location filename="../forms/sendcoinsdialog.ui" line="113"/>
        <source>123.456 BTC</source>
        <translation>123.456 BTC</translation>
    </message>
    <message>
        <location filename="../forms/sendcoinsdialog.ui" line="144"/>
        <source>Confirm the send action</source>
        <translation>Подтвердить отправку</translation>
    </message>
    <message>
        <location filename="../sendcoinsdialog.cpp" line="95"/>
        <source>&lt;b&gt;%1&lt;/b&gt; to %2 (%3)</source>
        <translation>&lt;b&gt;%1&lt;/b&gt; адресату %2 (%3)</translation>
    </message>
    <message>
        <location filename="../forms/sendcoinsdialog.ui" line="147"/>
        <source>&amp;Send</source>
        <translation>&amp;Отправить</translation>
    </message>
    <message>
        <location filename="../sendcoinsdialog.cpp" line="101"/>
        <source> and </source>
        <translation> и </translation>
    </message>
    <message>
        <location filename="../sendcoinsdialog.cpp" line="134"/>
        <source>The amount exceeds your balance.</source>
        <translation>Количество отправляемых монет превышает Ваш баланс</translation>
    </message>
    <message>
        <location filename="../sendcoinsdialog.cpp" line="139"/>
        <source>The total exceeds your balance when the %1 transaction fee is included.</source>
        <translation>Сумма превысит Ваш баланс, если комиссия в размере %1 будет добавлена к транзакции</translation>
    </message>
    <message>
        <location filename="../forms/sendcoinsdialog.ui" line="87"/>
        <source>Clear all</source>
        <translation>Очистить всё</translation>
    </message>
    <message>
        <location filename="../sendcoinsdialog.cpp" line="100"/>
        <source>Confirm send coins</source>
        <translation>Подтвердите отправку монет</translation>
    </message>
    <message>
        <location filename="../sendcoinsdialog.cpp" line="101"/>
        <source>Are you sure you want to send %1?</source>
        <translation>Вы уверены, что хотите отправить %1?</translation>
    </message>
    <message>
        <location filename="../sendcoinsdialog.cpp" line="124"/>
        <source>The recipient address is not valid, please recheck.</source>
        <translation>Адрес получателя неверный, пожалуйста, перепроверьте.</translation>
    </message>
    <message>
        <location filename="../sendcoinsdialog.cpp" line="129"/>
        <source>The amount to pay must be larger than 0.</source>
        <translation>Количество монет для отправки должно быть больше 0.</translation>
    </message>
    <message>
        <location filename="../sendcoinsdialog.cpp" line="145"/>
        <source>Duplicate address found, can only send to each address once per send operation.</source>
        <translation>Обнаружен дублирующийся адрес. Отправка на один и тот же адрес возможна только один раз за одну операцию отправки</translation>
    </message>
    <message>
        <location filename="../sendcoinsdialog.cpp" line="155"/>
        <source>Error: The transaction was rejected. This might happen if some of the coins in your wallet were already spent, such as if you used a copy of wallet.dat and coins were spent in the copy but not marked as spent here.</source>
        <translation>Ошибка: В транзакции отказано.  Такое может произойти, если некоторые монеты уже были потрачены, например, если Вы используете одну копию файла wallet.dat, а монеты были потрачены из другой копии, но не были отмечены как потраченные в этой.</translation>
    </message>
    <message>
        <location filename="../sendcoinsdialog.cpp" line="150"/>
        <source>Error: Transaction creation failed.</source>
        <translation>Ошибка: не удалось создать транзакцию.</translation>
    </message>
</context>
<context>
    <name>SendCoinsEntry</name>
    <message>
        <location filename="../forms/sendcoinsentry.ui" line="14"/>
        <source>Form</source>
        <translation>Форма</translation>
    </message>
    <message>
        <location filename="../forms/sendcoinsentry.ui" line="93"/>
        <source>The address to send the payment to  (e.g. 1NS17iag9jJgTHD1VXjvLCEnZuQ3rJDE9L)</source>
        <translation>Адрес получателя платежа (например 1LA5FtQhnnWnkK6zjFfutR7Stiit4wKd63)</translation>
    </message>
    <message>
        <location filename="../forms/sendcoinsentry.ui" line="66"/>
        <location filename="../sendcoinsentry.cpp" line="26"/>
        <source>Enter a label for this address to add it to your address book</source>
        <translation>Введите метку для данного адреса (для добавления в адресную книгу)</translation>
    </message>
    <message>
        <location filename="../forms/sendcoinsentry.ui" line="75"/>
        <source>&amp;Label:</source>
        <translation>&amp;Метка:</translation>
    </message>
    <message>
        <location filename="../forms/sendcoinsentry.ui" line="103"/>
        <source>Choose address from address book</source>
        <translation>Выберите адрес из адресной книги</translation>
    </message>
    <message>
        <location filename="../forms/sendcoinsentry.ui" line="113"/>
        <source>Alt+A</source>
        <translation>Alt+A</translation>
    </message>
    <message>
        <location filename="../forms/sendcoinsentry.ui" line="29"/>
        <source>A&amp;mount:</source>
        <translation>Ко&amp;личество:</translation>
    </message>
    <message>
        <location filename="../forms/sendcoinsentry.ui" line="42"/>
        <source>Pay &amp;To:</source>
        <translation>Полу&amp;чатель:</translation>
    </message>
    <message>
        <location filename="../forms/sendcoinsentry.ui" line="120"/>
        <source>Paste address from clipboard</source>
        <translation>Вставить адрес из буфера обмена</translation>
    </message>
    <message>
        <location filename="../forms/sendcoinsentry.ui" line="130"/>
        <source>Alt+P</source>
        <translation>Alt+P</translation>
    </message>
    <message>
        <location filename="../forms/sendcoinsentry.ui" line="137"/>
        <source>Remove this recipient</source>
        <translation>Удалить этого получателя</translation>
    </message>
    <message>
        <location filename="../sendcoinsentry.cpp" line="25"/>
        <source>Enter a Bitcoin address (e.g. 1NS17iag9jJgTHD1VXjvLCEnZuQ3rJDE9L)</source>
        <translation>Введите Bitcoin-адрес (например 1LA5FtQhnnWnkK6zjFfutR7Stiit4wKd63)</translation>
    </message>
</context>
<context>
    <name>TransactionDesc</name>
    <message>
        <location filename="../transactiondesc.cpp" line="18"/>
        <source>Open for %1 blocks</source>
        <translation>Открыто до получения %1 блоков</translation>
    </message>
    <message>
        <location filename="../transactiondesc.cpp" line="20"/>
        <source>Open until %1</source>
        <translation>Открыто до %1</translation>
    </message>
    <message>
        <location filename="../transactiondesc.cpp" line="26"/>
        <source>%1/offline?</source>
        <translation>%1/оффлайн?</translation>
    </message>
    <message>
        <location filename="../transactiondesc.cpp" line="47"/>
        <source>&lt;b&gt;Status:&lt;/b&gt; </source>
        <translation>&lt;b&gt;Статус:&lt;/b&gt; </translation>
    </message>
    <message>
        <location filename="../transactiondesc.cpp" line="52"/>
        <source>, has not been successfully broadcast yet</source>
        <translation>, ещё не было успешно разослано</translation>
    </message>
    <message>
        <location filename="../transactiondesc.cpp" line="54"/>
        <source>, broadcast through %1 node</source>
        <translation>, разослано через %1 узел</translation>
    </message>
    <message>
        <location filename="../transactiondesc.cpp" line="56"/>
        <source>, broadcast through %1 nodes</source>
        <translation>, разослано через %1 узлов</translation>
    </message>
    <message>
        <location filename="../transactiondesc.cpp" line="60"/>
        <source>&lt;b&gt;Date:&lt;/b&gt; </source>
        <translation>&lt;b&gt;Дата:&lt;/b&gt; </translation>
    </message>
    <message>
        <location filename="../transactiondesc.cpp" line="67"/>
        <source>&lt;b&gt;Source:&lt;/b&gt; Generated&lt;br&gt;</source>
        <translation>&lt;b&gt;Источник:&lt;/b&gt; [сгенерированно]&lt;br&gt;</translation>
    </message>
    <message>
<<<<<<< HEAD
        <location filename="../transactiondesc.cpp" line="73"/>
        <location filename="../transactiondesc.cpp" line="90"/>
=======
        <location filename="../transactiondesc.cpp" line="88"/>
        <location filename="../transactiondesc.cpp" line="105"/>
>>>>>>> 6ec7ac15
        <source>&lt;b&gt;From:&lt;/b&gt; </source>
        <translation>&lt;b&gt;Отправитель:&lt;/b&gt; </translation>
    </message>
    <message>
<<<<<<< HEAD
        <location filename="../transactiondesc.cpp" line="91"/>
        <location filename="../transactiondesc.cpp" line="114"/>
        <location filename="../transactiondesc.cpp" line="173"/>
=======
        <location filename="../transactiondesc.cpp" line="105"/>
        <source>unknown</source>
        <translation>неизвестно</translation>
    </message>
    <message>
        <location filename="../transactiondesc.cpp" line="106"/>
        <location filename="../transactiondesc.cpp" line="129"/>
        <location filename="../transactiondesc.cpp" line="188"/>
>>>>>>> 6ec7ac15
        <source>&lt;b&gt;To:&lt;/b&gt; </source>
        <translation>&lt;b&gt;Получатель:&lt;/b&gt; </translation>
    </message>
    <message>
<<<<<<< HEAD
        <location filename="../transactiondesc.cpp" line="94"/>
=======
        <location filename="../transactiondesc.cpp" line="109"/>
>>>>>>> 6ec7ac15
        <source> (yours, label: </source>
        <translation> (Ваш, метка: </translation>
    </message>
    <message>
<<<<<<< HEAD
        <location filename="../transactiondesc.cpp" line="96"/>
=======
        <location filename="../transactiondesc.cpp" line="111"/>
>>>>>>> 6ec7ac15
        <source> (yours)</source>
        <translation> (ваш)</translation>
    </message>
    <message>
<<<<<<< HEAD
        <location filename="../transactiondesc.cpp" line="131"/>
        <location filename="../transactiondesc.cpp" line="145"/>
        <location filename="../transactiondesc.cpp" line="190"/>
        <location filename="../transactiondesc.cpp" line="207"/>
=======
        <location filename="../transactiondesc.cpp" line="146"/>
        <location filename="../transactiondesc.cpp" line="160"/>
        <location filename="../transactiondesc.cpp" line="205"/>
        <location filename="../transactiondesc.cpp" line="222"/>
>>>>>>> 6ec7ac15
        <source>&lt;b&gt;Credit:&lt;/b&gt; </source>
        <translation>&lt;b&gt;Кредит:&lt;/b&gt; </translation>
    </message>
    <message>
<<<<<<< HEAD
        <location filename="../transactiondesc.cpp" line="133"/>
=======
        <location filename="../transactiondesc.cpp" line="148"/>
>>>>>>> 6ec7ac15
        <source>(%1 matures in %2 more blocks)</source>
        <translation>(%1 станет доступно через %2 блоков)</translation>
    </message>
    <message>
<<<<<<< HEAD
        <location filename="../transactiondesc.cpp" line="137"/>
=======
        <location filename="../transactiondesc.cpp" line="36"/>
        <source>Open until %1</source>
        <translation>Открыто до %1</translation>
    </message>
    <message>
        <location filename="../transactiondesc.cpp" line="44"/>
        <source>%1/unconfirmed</source>
        <translation>%1/не подтверждено</translation>
    </message>
    <message>
        <location filename="../transactiondesc.cpp" line="68"/>
        <source>, has not been successfully broadcast yet</source>
        <translation>, ещё не было успешно разослано</translation>
    </message>
    <message>
        <location filename="../transactiondesc.cpp" line="152"/>
>>>>>>> 6ec7ac15
        <source>(not accepted)</source>
        <translation>(не принято)</translation>
    </message>
    <message>
<<<<<<< HEAD
        <location filename="../transactiondesc.cpp" line="181"/>
        <location filename="../transactiondesc.cpp" line="189"/>
        <location filename="../transactiondesc.cpp" line="204"/>
=======
        <location filename="../transactiondesc.cpp" line="196"/>
        <location filename="../transactiondesc.cpp" line="204"/>
        <location filename="../transactiondesc.cpp" line="219"/>
>>>>>>> 6ec7ac15
        <source>&lt;b&gt;Debit:&lt;/b&gt; </source>
        <translation>&lt;b&gt;Дебет:&lt;/b&gt; </translation>
    </message>
    <message>
<<<<<<< HEAD
        <location filename="../transactiondesc.cpp" line="195"/>
=======
        <location filename="../transactiondesc.cpp" line="210"/>
>>>>>>> 6ec7ac15
        <source>&lt;b&gt;Transaction fee:&lt;/b&gt; </source>
        <translation>&lt;b&gt;Комиссия:&lt;/b&gt; </translation>
    </message>
    <message>
<<<<<<< HEAD
        <location filename="../transactiondesc.cpp" line="211"/>
=======
        <location filename="../transactiondesc.cpp" line="226"/>
>>>>>>> 6ec7ac15
        <source>&lt;b&gt;Net amount:&lt;/b&gt; </source>
        <translation>&lt;b&gt;Общая сумма:&lt;/b&gt; </translation>
    </message>
    <message>
<<<<<<< HEAD
        <location filename="../transactiondesc.cpp" line="217"/>
        <source>Message:</source>
        <translation>Сообщение:</translation>
    </message>
    <message>
        <location filename="../transactiondesc.cpp" line="219"/>
=======
        <location filename="../transactiondesc.cpp" line="234"/>
>>>>>>> 6ec7ac15
        <source>Comment:</source>
        <translation>Комментарий:</translation>
    </message>
    <message>
<<<<<<< HEAD
        <location filename="../transactiondesc.cpp" line="221"/>
        <source>Transaction ID:</source>
        <translation>Идентификатор транзакции:</translation>
    </message>
    <message>
        <location filename="../transactiondesc.cpp" line="28"/>
        <source>%1/unconfirmed</source>
        <translation>%1/не подтверждено</translation>
    </message>
    <message>
        <location filename="../transactiondesc.cpp" line="30"/>
        <source>%1 confirmations</source>
        <translation>%1 подтверждений</translation>
    </message>
    <message>
        <location filename="../transactiondesc.cpp" line="90"/>
        <source>unknown</source>
        <translation>неизвестно</translation>
    </message>
    <message>
        <location filename="../transactiondesc.cpp" line="224"/>
=======
        <location filename="../transactiondesc.cpp" line="232"/>
        <source>Message:</source>
        <translation>Сообщение:</translation>
    </message>
    <message>
        <location filename="../transactiondesc.cpp" line="237"/>
>>>>>>> 6ec7ac15
        <source>Generated coins must wait 120 blocks before they can be spent.  When you generated this block, it was broadcast to the network to be added to the block chain.  If it fails to get into the chain, it will change to &quot;not accepted&quot; and not be spendable.  This may occasionally happen if another node generates a block within a few seconds of yours.</source>
        <translation>Сгенерированные монеты должны подождать 120 блоков прежде, чем они смогут быть отправлены.  Когда Вы сгенерировали этот блок он был отправлен в сеть, чтобы он был добавлен к цепочке блоков.  Если данная процедура не удастся, статус изменится на «не подтверждено» и монеты будут непередаваемыми.  Такое может случайно происходить в случае, если другой узел сгенерирует блок на несколько секунд раньше.</translation>
    </message>
</context>
<context>
    <name>TransactionDescDialog</name>
    <message>
        <location filename="../forms/transactiondescdialog.ui" line="14"/>
        <source>Transaction details</source>
        <translation>Детали транзакции</translation>
    </message>
    <message>
        <location filename="../forms/transactiondescdialog.ui" line="20"/>
        <source>This pane shows a detailed description of the transaction</source>
        <translation>Данный диалог показывает детализированную статистику по выбранной транзакции</translation>
    </message>
</context>
<context>
    <name>TransactionTableModel</name>
    <message>
        <location filename="../transactiontablemodel.cpp" line="214"/>
        <source>Address</source>
        <translation>Адрес</translation>
    </message>
    <message>
        <location filename="../transactiontablemodel.cpp" line="214"/>
        <source>Amount</source>
        <translation>Количество</translation>
    </message>
    <message numerus="yes">
        <location filename="../transactiontablemodel.cpp" line="277"/>
        <source>Open for %n block(s)</source>
        <translation>
            <numerusform>Открыто для %n блока</numerusform>
            <numerusform>Открыто для %n блоков</numerusform>
            <numerusform>Открыто для %n блоков</numerusform>
        </translation>
    </message>
    <message>
        <location filename="../transactiontablemodel.cpp" line="280"/>
        <source>Open until %1</source>
        <translation>Открыто до %1</translation>
    </message>
    <message>
        <location filename="../transactiontablemodel.cpp" line="283"/>
        <source>Offline (%1 confirmations)</source>
        <translation>Оффлайн (%1 подтверждений)</translation>
    </message>
    <message>
        <location filename="../transactiontablemodel.cpp" line="286"/>
        <source>Unconfirmed (%1 of %2 confirmations)</source>
        <translation>Не подтверждено (%1 из %2 подтверждений)</translation>
    </message>
    <message>
        <location filename="../transactiontablemodel.cpp" line="303"/>
        <source>This block was not received by any other nodes and will probably not be accepted!</source>
        <translation>Этот блок не был получен другими узлами и, возможно, не будет принят!</translation>
    </message>
    <message>
        <location filename="../transactiontablemodel.cpp" line="349"/>
        <source>Received with</source>
        <translation>Получено</translation>
    </message>
    <message>
        <location filename="../transactiontablemodel.cpp" line="351"/>
        <source>Received from</source>
        <translation>Получено от</translation>
    </message>
    <message>
        <location filename="../transactiontablemodel.cpp" line="354"/>
        <source>Sent to</source>
        <translation>Отправлено</translation>
    </message>
    <message>
        <location filename="../transactiontablemodel.cpp" line="356"/>
        <source>Payment to yourself</source>
        <translation>Отправлено себе</translation>
    </message>
    <message>
        <location filename="../transactiontablemodel.cpp" line="358"/>
        <source>Mined</source>
        <translation>Добыто</translation>
    </message>
    <message>
        <location filename="../transactiontablemodel.cpp" line="396"/>
        <source>(n/a)</source>
        <translation>[не доступно]</translation>
    </message>
    <message>
        <location filename="../transactiontablemodel.cpp" line="595"/>
        <source>Transaction status. Hover over this field to show number of confirmations.</source>
        <translation>Статус транзакции. Подведите курсор к нужному полю для того, чтобы увидеть количество подтверждений.</translation>
    </message>
    <message>
        <location filename="../transactiontablemodel.cpp" line="597"/>
        <source>Date and time that the transaction was received.</source>
        <translation>Дата и время, когда транзакция была получена.</translation>
    </message>
    <message>
        <location filename="../transactiontablemodel.cpp" line="599"/>
        <source>Type of transaction.</source>
        <translation>Тип транзакции.</translation>
    </message>
    <message>
        <location filename="../transactiontablemodel.cpp" line="601"/>
        <source>Destination address of transaction.</source>
        <translation>Адрес назначения транзакции.</translation>
    </message>
    <message>
        <location filename="../transactiontablemodel.cpp" line="603"/>
        <source>Amount removed from or added to balance.</source>
        <translation>Сумма, добавленная, или снятая с баланса.</translation>
    </message>
    <message>
        <location filename="../transactiontablemodel.cpp" line="214"/>
        <source>Type</source>
        <translation>Тип</translation>
    </message>
    <message>
        <location filename="../transactiontablemodel.cpp" line="214"/>
        <source>Date</source>
        <translation>Дата</translation>
    </message>
    <message>
        <location filename="../transactiontablemodel.cpp" line="289"/>
        <source>Confirmed (%1 confirmations)</source>
        <translation>Подтверждено (%1 подтверждений)</translation>
    </message>
    <message numerus="yes">
        <location filename="../transactiontablemodel.cpp" line="297"/>
        <source>Mined balance will be available in %n more blocks</source>
        <translation>
            <numerusform>Добытыми монетами можно будет воспользоваться через %n блок</numerusform>
            <numerusform>Добытыми монетами можно будет воспользоваться через %n блока</numerusform>
            <numerusform>Добытыми монетами можно будет воспользоваться через %n блоков</numerusform>
        </translation>
    </message>
    <message>
        <location filename="../transactiontablemodel.cpp" line="306"/>
        <source>Generated but not accepted</source>
        <translation>Сгенерированно, но не подтверждено</translation>
    </message>
</context>
<context>
    <name>TransactionView</name>
    <message>
        <location filename="../transactionview.cpp" line="90"/>
        <source>Min amount</source>
        <translation>Мин. сумма</translation>
    </message>
    <message>
        <location filename="../transactionview.cpp" line="270"/>
        <source>Export Transaction Data</source>
        <translation>Экспортировать данные транзакций</translation>
    </message>
    <message>
        <location filename="../transactionview.cpp" line="56"/>
        <source>Today</source>
        <translation>Сегодня</translation>
    </message>
    <message>
        <location filename="../transactionview.cpp" line="282"/>
        <source>Label</source>
        <translation>Метка</translation>
    </message>
    <message>
        <location filename="../transactionview.cpp" line="59"/>
        <source>Last month</source>
        <translation>За последний месяц</translation>
    </message>
    <message>
        <location filename="../transactionview.cpp" line="60"/>
        <source>This year</source>
        <translation>В этом году</translation>
    </message>
    <message>
        <location filename="../transactionview.cpp" line="289"/>
        <source>Error exporting</source>
        <translation>Ошибка экспорта</translation>
    </message>
    <message>
        <location filename="../transactionview.cpp" line="55"/>
        <location filename="../transactionview.cpp" line="71"/>
        <source>All</source>
        <translation>Все</translation>
    </message>
    <message>
        <location filename="../transactionview.cpp" line="72"/>
        <source>Received with</source>
        <translation>Получено на</translation>
    </message>
    <message>
        <location filename="../transactionview.cpp" line="74"/>
        <source>Sent to</source>
        <translation>Отправлено на</translation>
    </message>
    <message>
        <location filename="../transactionview.cpp" line="76"/>
        <source>To yourself</source>
        <translation>Отправленные себе</translation>
    </message>
    <message>
        <location filename="../transactionview.cpp" line="77"/>
        <source>Mined</source>
        <translation>Добытые</translation>
    </message>
    <message>
        <location filename="../transactionview.cpp" line="78"/>
        <source>Other</source>
        <translation>Другое</translation>
    </message>
    <message>
        <location filename="../transactionview.cpp" line="392"/>
        <source>to</source>
        <translation>до</translation>
    </message>
    <message>
        <location filename="../transactionview.cpp" line="125"/>
        <source>Copy label</source>
        <translation>Копировать метку</translation>
    </message>
    <message>
        <location filename="../transactionview.cpp" line="127"/>
        <source>Edit label</source>
        <translation>Изменить метку</translation>
    </message>
    <message>
        <location filename="../transactionview.cpp" line="124"/>
        <source>Copy address</source>
        <translation>Копировать адрес</translation>
    </message>
    <message>
        <location filename="../transactionview.cpp" line="283"/>
        <source>Address</source>
        <translation>Адрес</translation>
    </message>
    <message>
        <location filename="../transactionview.cpp" line="271"/>
        <source>Comma separated file (*.csv)</source>
        <translation>Текст, разделённый запятыми (*.csv)</translation>
    </message>
    <message>
        <location filename="../transactionview.cpp" line="284"/>
        <source>Amount</source>
        <translation>Количество</translation>
    </message>
    <message>
        <location filename="../transactionview.cpp" line="280"/>
        <source>Date</source>
        <translation>Дата</translation>
    </message>
    <message>
        <location filename="../transactionview.cpp" line="285"/>
        <source>ID</source>
        <translation>ID</translation>
    </message>
    <message>
        <location filename="../transactionview.cpp" line="281"/>
        <source>Type</source>
        <translation>Тип</translation>
    </message>
    <message>
        <location filename="../transactionview.cpp" line="289"/>
        <source>Could not write to file %1.</source>
        <translation>Невозможно записать в файл %1.</translation>
    </message>
    <message>
        <location filename="../transactionview.cpp" line="384"/>
        <source>Range:</source>
        <translation>Промежуток от:</translation>
    </message>
    <message>
        <location filename="../transactionview.cpp" line="57"/>
        <source>This week</source>
        <translation>На этой неделе</translation>
    </message>
    <message>
        <location filename="../transactionview.cpp" line="58"/>
        <source>This month</source>
        <translation>В этом месяце</translation>
    </message>
    <message>
        <location filename="../transactionview.cpp" line="61"/>
        <source>Range...</source>
        <translation>Промежуток...</translation>
    </message>
    <message>
        <location filename="../transactionview.cpp" line="84"/>
        <source>Enter address or label to search</source>
        <translation>Введите адрес или метку для поиска</translation>
    </message>
    <message>
        <location filename="../transactionview.cpp" line="126"/>
        <source>Copy amount</source>
        <translation>Скопировать сумму</translation>
    </message>
    <message>
        <location filename="../transactionview.cpp" line="128"/>
        <source>Show details...</source>
        <translation>Показать детали...</translation>
    </message>
    <message>
        <location filename="../transactionview.cpp" line="279"/>
        <source>Confirmed</source>
        <translation>Подтверждено</translation>
    </message>
</context>
<context>
    <name>WalletModel</name>
    <message>
        <location filename="../walletmodel.cpp" line="145"/>
        <source>Sending...</source>
        <translation>Отправка....</translation>
    </message>
</context>
<context>
    <name>bitcoin-core</name>
    <message>
        <location filename="../bitcoinstrings.cpp" line="72"/>
        <source>Cannot obtain a lock on data directory %s.  Bitcoin is probably already running.</source>
        <translation>Невозможно установить блокировку на рабочую директорию %s.  Возможно, бумажник уже запущен.</translation>
    </message>
    <message>
        <location filename="../bitcoinstrings.cpp" line="87"/>
        <source>Rescanning...</source>
        <translation>Сканирование...</translation>
    </message>
    <message>
        <location filename="../bitcoinstrings.cpp" line="9"/>
        <source>Usage:</source>
        <translation>Использование:</translation>
    </message>
    <message>
        <location filename="../bitcoinstrings.cpp" line="77"/>
        <source>Loading block index...</source>
        <translation>Загрузка индекса блоков...</translation>
    </message>
    <message>
        <location filename="../bitcoinstrings.cpp" line="88"/>
        <source>Done loading</source>
        <translation>Загрузка завершена</translation>
    </message>
    <message>
        <location filename="../bitcoinstrings.cpp" line="82"/>
        <source>Wallet needed to be rewritten: restart Bitcoin to complete</source>
        <translation>Необходимо перезаписать бумажник, перезапустите Bitcoin для завершения операции.</translation>
    </message>
    <message>
        <location filename="../bitcoinstrings.cpp" line="81"/>
        <source>Error loading wallet.dat: Wallet requires newer version of Bitcoin</source>
        <translation>Ошибка загрузки wallet.dat: бумажник требует более новую версию Bitcoin</translation>
    </message>
    <message>
        <location filename="../bitcoinstrings.cpp" line="84"/>
        <source>Cannot downgrade wallet</source>
        <translation>Не удаётся понизить версию бумажника</translation>
    </message>
    <message>
        <location filename="../bitcoinstrings.cpp" line="13"/>
        <source>Options:</source>
        <translation>Опции:</translation>
    </message>
    <message>
        <location filename="../bitcoinstrings.cpp" line="91"/>
        <source>Warning: -paytxfee is set very high.  This is the transaction fee you will pay if you send a transaction.</source>
        <translation>ВНИМАНИЕ: Установлена слишком большая комиссия (-paytxfee=).  Данный параметр отвечает за комиссию, которую Вы будете добавлять к сумме при осуществлении транзакций.</translation>
    </message>
    <message>
        <location filename="../bitcoinstrings.cpp" line="94"/>
        <source>Error: CreateThread(StartNode) failed</source>
        <translation>Ошибка: Созданиние потока (запуск узла) не удался</translation>
    </message>
    <message>
        <location filename="../bitcoinstrings.cpp" line="96"/>
        <source>Unable to bind to port %d on this computer.  Bitcoin is probably already running.</source>
        <translation>Невозможно забиндить порт %d на данном компьютере.  Возможно, бумажник ужк запущен.</translation>
    </message>
    <message>
        <location filename="../bitcoinstrings.cpp" line="90"/>
        <source>Invalid amount for -paytxfee=&lt;amount&gt;</source>
        <translation>Ошибка в сумме комиссии</translation>
    </message>
    <message>
        <location filename="../bitcoinstrings.cpp" line="99"/>
        <source>Warning: Please check that your computer&apos;s date and time are correct.  If your clock is wrong Bitcoin will not work properly.</source>
        <translation>ВНИМАНИЕ: Проверьте дату и время, установленные на Вашем компьютере. Если Ваши часы идут не правильно Bitcoin может наботать не корректно.</translation>
    </message>
    <message>
        <location filename="../bitcoinstrings.cpp" line="89"/>
        <source>Invalid -proxy address</source>
        <translation>Ошибка в адресе прокси</translation>
    </message>
    <message>
        <location filename="../bitcoinstrings.cpp" line="15"/>
        <source>Specify pid file (default: bitcoind.pid)</source>
        <translation>Указать pid-файл (по умолчанию: bitcoin.pid)</translation>
    </message>
    <message>
        <location filename="../bitcoinstrings.cpp" line="16"/>
        <source>Generate coins</source>
        <translation>Генерировать монеты</translation>
    </message>
    <message>
        <location filename="../bitcoinstrings.cpp" line="25"/>
        <source>Listen for connections on &lt;port&gt; (default: 8333 or testnet: 18333)</source>
        <translation>Принимать входящие подключения на &lt;port&gt; (по умолчанию: 8333 или 18333 в тестовой сети)</translation>
    </message>
    <message>
        <location filename="../bitcoinstrings.cpp" line="10"/>
        <source>Send command to -server or bitcoind</source>
        <translation>Отправить команду на -server или bitcoind</translation>
    </message>
    <message>
        <location filename="../bitcoinstrings.cpp" line="12"/>
        <source>Get help for a command</source>
        <translation>Получить помощь по команде</translation>
    </message>
    <message>
        <location filename="../bitcoinstrings.cpp" line="29"/>
        <source>Find peers using internet relay chat (default: 0)</source>
        <translation>Найти участников через IRC (по умолчанию: 0)</translation>
    </message>
    <message>
        <location filename="../bitcoinstrings.cpp" line="42"/>
        <source>Accept command line and JSON-RPC commands</source>
        <translation>Принимать командную строку и команды JSON-RPC</translation>
    </message>
    <message>
        <location filename="../bitcoinstrings.cpp" line="43"/>
        <source>Run in the background as a daemon and accept commands</source>
        <translation>Запускаться в фоне как демон и принимать команды</translation>
    </message>
    <message>
        <location filename="../bitcoinstrings.cpp" line="49"/>
        <source>Username for JSON-RPC connections</source>
        <translation>Имя для подключений JSON-RPC</translation>
    </message>
    <message>
        <location filename="../bitcoinstrings.cpp" line="50"/>
        <source>Password for JSON-RPC connections</source>
        <translation>Пароль для подключений JSON-RPC</translation>
    </message>
    <message>
        <location filename="../bitcoinstrings.cpp" line="76"/>
        <source>Error loading addr.dat</source>
        <translation>Ошибка загрузки addr.dat</translation>
    </message>
    <message>
        <location filename="../bitcoinstrings.cpp" line="51"/>
        <source>Listen for JSON-RPC connections on &lt;port&gt; (default: 8332)</source>
        <translation>Ожидать подключения JSON-RPC на &lt;порт&gt; (по умолчанию: 8332)</translation>
    </message>
    <message>
        <location filename="../bitcoinstrings.cpp" line="57"/>
        <source>Upgrade wallet to latest format</source>
        <translation>Обновить бумажник до последнего формата</translation>
    </message>
    <message>
        <location filename="../bitcoinstrings.cpp" line="44"/>
        <source>Use the test network</source>
        <translation>Использовать тестовую сеть</translation>
    </message>
    <message>
        <location filename="../bitcoinstrings.cpp" line="52"/>
        <source>Allow JSON-RPC connections from specified IP address</source>
        <translation>Разрешить подключения JSON-RPC с указанного IP</translation>
    </message>
    <message>
        <location filename="../bitcoinstrings.cpp" line="68"/>
        <source>Acceptable ciphers (default: TLSv1+HIGH:!SSLv2:!aNULL:!eNULL:!AH:!3DES:@STRENGTH)</source>
        <translation>Разрешённые алгоритмы (по умолчанию: TLSv1+HIGH:!SSLv2:!aNULL:!eNULL:!AH:!3DES:@STRENGTH)</translation>
    </message>
    <message>
        <location filename="../bitcoinstrings.cpp" line="66"/>
        <source>Server certificate file (default: server.cert)</source>
        <translation>Файл серверного сертификата (по умолчанию: server.cert)</translation>
    </message>
    <message>
        <location filename="../bitcoinstrings.cpp" line="71"/>
        <source>This help message</source>
        <translation>Эта справка</translation>
    </message>
    <message>
        <location filename="../bitcoinstrings.cpp" line="30"/>
        <source>Accept connections from outside (default: 1)</source>
        <translation>Принимать подключения извне (по умолчанию: 1)</translation>
    </message>
    <message>
        <location filename="../bitcoinstrings.cpp" line="31"/>
        <source>Set language, for example &quot;de_DE&quot; (default: system locale)</source>
        <translation>Выберите язык, например &quot;de_DE&quot; (по умолчанию: как в системе)</translation>
    </message>
    <message>
        <location filename="../bitcoinstrings.cpp" line="32"/>
        <source>Find peers using DNS lookup (default: 1)</source>
        <translation>Искать узлы с помощью DNS (по умолчанию: 1)</translation>
    </message>
    <message>
        <location filename="../bitcoinstrings.cpp" line="45"/>
        <source>Output extra debugging information</source>
        <translation>Выводить дополнительную отладочную информацию</translation>
    </message>
    <message>
        <location filename="../bitcoinstrings.cpp" line="75"/>
        <source>Loading addresses...</source>
        <translation>Загрузка адресов...</translation>
    </message>
    <message>
        <location filename="../bitcoinstrings.cpp" line="79"/>
        <source>Loading wallet...</source>
        <translation>Загрузка бумажника...</translation>
    </message>
    <message>
        <location filename="../bitcoinstrings.cpp" line="102"/>
        <source>beta</source>
        <translation>бета</translation>
    </message>
    <message>
        <location filename="../bitcoinstrings.cpp" line="95"/>
        <source>Warning: Disk space is low</source>
        <translation>ВНИМАНИЕ: На диске заканчивается свободное пространство</translation>
    </message>
    <message>
        <location filename="../bitcoinstrings.cpp" line="8"/>
        <source>Bitcoin version</source>
        <translation>Версия</translation>
    </message>
    <message>
        <location filename="../bitcoinstrings.cpp" line="78"/>
        <source>Error loading blkindex.dat</source>
        <translation>Ошибка чтения blkindex.dat</translation>
    </message>
    <message>
        <location filename="../bitcoinstrings.cpp" line="80"/>
        <source>Error loading wallet.dat: Wallet corrupted</source>
        <translation>Ошибка загрузки wallet.dat: Бумажник поврежден</translation>
    </message>
    <message>
        <location filename="../bitcoinstrings.cpp" line="83"/>
        <source>Error loading wallet.dat</source>
        <translation>Ошибка при загрузке wallet.dat</translation>
    </message>
    <message>
        <location filename="../bitcoinstrings.cpp" line="85"/>
        <source>Cannot initialize keypool</source>
        <translation>Не удаётся инициализировать массив ключей</translation>
    </message>
    <message>
        <location filename="../bitcoinstrings.cpp" line="86"/>
        <source>Cannot write default address</source>
        <translation>Не удаётся записать адрес по умолчанию</translation>
    </message>
    <message>
        <location filename="../bitcoinstrings.cpp" line="11"/>
        <source>List commands</source>
        <translation>Список команд
</translation>
    </message>
    <message>
        <location filename="../bitcoinstrings.cpp" line="14"/>
        <source>Specify configuration file (default: bitcoin.conf)</source>
        <translation>Указать конфигурационный файл (по умолчанию: bitcoin.conf)</translation>
    </message>
    <message>
        <location filename="../bitcoinstrings.cpp" line="17"/>
        <source>Don&apos;t generate coins</source>
        <translation>Не генерировать монеты</translation>
    </message>
    <message>
        <location filename="../bitcoinstrings.cpp" line="18"/>
        <source>Start minimized</source>
        <translation>Запускать свёрнутым</translation>
    </message>
    <message>
        <location filename="../bitcoinstrings.cpp" line="19"/>
        <source>Show splash screen on startup (default: 1)</source>
        <translation>Показывать сплэш при запуске (по умолчанию: 1)</translation>
    </message>
    <message>
        <location filename="../bitcoinstrings.cpp" line="20"/>
        <source>Specify data directory</source>
        <translation>Укажите каталог данных</translation>
    </message>
    <message>
        <location filename="../bitcoinstrings.cpp" line="21"/>
        <source>Set database cache size in megabytes (default: 25)</source>
        <translation>Установить размер кэша базы данных в мегабайтах (по умолчанию: 25)</translation>
    </message>
    <message>
        <location filename="../bitcoinstrings.cpp" line="22"/>
        <source>Specify connection timeout (in milliseconds)</source>
        <translation>Укажите таймаут соединения (в миллисекундах)</translation>
    </message>
    <message>
        <location filename="../bitcoinstrings.cpp" line="23"/>
        <source>Connect through socks4 proxy</source>
        <translation>Подключаться через socks4 прокси</translation>
    </message>
    <message>
        <location filename="../bitcoinstrings.cpp" line="24"/>
        <source>Allow DNS lookups for addnode and connect</source>
        <translation>Разрешить обращения к DNS для addnode и подключения</translation>
    </message>
    <message>
        <location filename="../bitcoinstrings.cpp" line="26"/>
        <source>Maintain at most &lt;n&gt; connections to peers (default: 125)</source>
        <translation>Поддерживать не более &lt;n&gt; подключений к узлам (по умолчанию: 125)</translation>
    </message>
    <message>
        <location filename="../bitcoinstrings.cpp" line="27"/>
        <source>Add a node to connect to and attempt to keep the connection open</source>
        <translation>Добавить узел для подключения и пытаться поддерживать соединение открытым</translation>
    </message>
    <message>
        <location filename="../bitcoinstrings.cpp" line="28"/>
        <source>Connect only to the specified node</source>
        <translation>Подключаться только к указанному узлу</translation>
    </message>
    <message>
        <location filename="../bitcoinstrings.cpp" line="33"/>
        <source>Threshold for disconnecting misbehaving peers (default: 100)</source>
        <translation>Порог для отключения неправильно ведущих себя узлов (по умолчанию: 100)</translation>
    </message>
    <message>
        <location filename="../bitcoinstrings.cpp" line="54"/>
        <source>Execute command when the best block changes (%s in cmd is replaced by block hash)</source>
        <translation>Выполнить команду, когда появляется новый блок (%s в команде заменяется на хэш блока)</translation>
    </message>
    <message>
        <location filename="../bitcoinstrings.cpp" line="34"/>
        <source>Number of seconds to keep misbehaving peers from reconnecting (default: 86400)</source>
        <translation>Число секунд блокирования неправильно ведущих себя узлов (по умолчанию: 86400)</translation>
    </message>
    <message>
        <location filename="../bitcoinstrings.cpp" line="37"/>
        <source>Maximum per-connection receive buffer, &lt;n&gt;*1000 bytes (default: 10000)</source>
        <translation>Максимальный размер буфера приёма на соединение, &lt;n&gt;*1000 байт (по умолчанию: 10000)</translation>
    </message>
    <message>
        <location filename="../bitcoinstrings.cpp" line="38"/>
        <source>Maximum per-connection send buffer, &lt;n&gt;*1000 bytes (default: 10000)</source>
        <translation>Максимальный размер буфера отправки на соединение, &lt;n&gt;*1000 байт (по умолчанию: 10000)</translation>
    </message>
    <message>
        <location filename="../bitcoinstrings.cpp" line="39"/>
        <source>Use Universal Plug and Play to map the listening port (default: 1)</source>
        <translation type="unfinished">Использовать UPnP для проброса порта (по умолчанию: 1)</translation>
    </message>
    <message>
        <location filename="../bitcoinstrings.cpp" line="40"/>
        <source>Use Universal Plug and Play to map the listening port (default: 0)</source>
        <translation type="unfinished">Использовать UPnP для проброса порта (по умолчанию: 0)</translation>
    </message>
    <message>
        <location filename="../bitcoinstrings.cpp" line="41"/>
        <source>Fee per KB to add to transactions you send</source>
        <translation>Комиссия на килобайт, добавляемая к вашим транзакциям</translation>
    </message>
    <message>
        <location filename="../bitcoinstrings.cpp" line="46"/>
        <source>Prepend debug output with timestamp</source>
        <translation>Дописывать отметки времени к отладочному выводу</translation>
    </message>
    <message>
        <location filename="../bitcoinstrings.cpp" line="47"/>
        <source>Send trace/debug info to console instead of debug.log file</source>
        <translation>Выводить информацию трассировки/отладки на консоль вместо файла debug.log</translation>
    </message>
    <message>
        <location filename="../bitcoinstrings.cpp" line="48"/>
        <source>Send trace/debug info to debugger</source>
        <translation>Отправлять информацию трассировки/отладки в отладчик</translation>
    </message>
    <message>
        <location filename="../bitcoinstrings.cpp" line="53"/>
        <source>Send commands to node running on &lt;ip&gt; (default: 127.0.0.1)</source>
        <translation>Посылать команды узлу, запущенному на &lt;ip&gt; (по умолчанию: 127.0.0.1)</translation>
    </message>
    <message>
        <location filename="../bitcoinstrings.cpp" line="58"/>
        <source>Set key pool size to &lt;n&gt; (default: 100)</source>
        <translation>Установить размер запаса ключей в &lt;n&gt; (по умолчанию: 100)</translation>
    </message>
    <message>
        <location filename="../bitcoinstrings.cpp" line="59"/>
        <source>Rescan the block chain for missing wallet transactions</source>
        <translation>Перепроверить цепь блоков на предмет отсутствующих в бумажнике транзакций</translation>
    </message>
    <message>
        <location filename="../bitcoinstrings.cpp" line="60"/>
        <source>How many blocks to check at startup (default: 2500, 0 = all)</source>
        <translation>Сколько блоков проверять при запуске (по умолчанию: 2500, 0 = все)</translation>
    </message>
    <message>
        <location filename="../bitcoinstrings.cpp" line="61"/>
        <source>How thorough the block verification is (0-6, default: 1)</source>
        <translation>Насколько тщательно проверять блоки (0-6, по умолчанию: 1)</translation>
    </message>
    <message>
        <location filename="../bitcoinstrings.cpp" line="62"/>
        <source>
SSL options: (see the Bitcoin Wiki for SSL setup instructions)</source>
        <translation>
Параметры SSL: (см. Bitcoin Wiki для инструкций по настройке SSL)</translation>
    </message>
    <message>
        <location filename="../bitcoinstrings.cpp" line="65"/>
        <source>Use OpenSSL (https) for JSON-RPC connections</source>
        <translation>Использовать OpenSSL (https) для подключений JSON-RPC</translation>
    </message>
    <message>
        <location filename="../bitcoinstrings.cpp" line="67"/>
        <source>Server private key (default: server.pem)</source>
        <translation>Приватный ключ сервера (по умолчанию: server.pem)</translation>
    </message>
</context>
</TS><|MERGE_RESOLUTION|>--- conflicted
+++ resolved
@@ -71,8 +71,8 @@
     </message>
     <message>
         <location filename="../forms/addressbookpage.ui" line="99"/>
-        <source>&amp;Sign Message</source>
-        <translation>&amp;Подписать сообщение</translation>
+        <source>Sign &amp;Message</source>
+        <translation>Подписать &amp;сообщение</translation>
     </message>
     <message>
         <location filename="../forms/addressbookpage.ui" line="110"/>
@@ -199,7 +199,6 @@
         <translation>Введите старый и новый пароль для бумажника.</translation>
     </message>
     <message>
-<<<<<<< HEAD
         <location filename="../askpassphrasedialog.cpp" line="51"/>
         <source>Decrypt wallet</source>
         <translation>Расшифровать бумажник</translation>
@@ -213,10 +212,17 @@
         <location filename="../askpassphrasedialog.cpp" line="35"/>
         <source>Encrypt wallet</source>
         <translation>Зашифровать бумажник</translation>
-=======
-        <location filename="../askpassphrasedialog.cpp" line="156"/>
-        <source>Wallet decryption failed</source>
-        <translation>Расшифрование бумажника не удалось</translation>
+    </message>
+    <message>
+        <location filename="../askpassphrasedialog.cpp" line="101"/>
+        <source>Confirm wallet encryption</source>
+        <translation>Подтвердите шифрование бумажника</translation>
+    </message>
+    <message>
+        <location filename="../askpassphrasedialog.cpp" line="111"/>
+        <location filename="../askpassphrasedialog.cpp" line="169"/>
+        <source>Wallet encrypted</source>
+        <translation>Бумажник зашифрован</translation>
     </message>
     <message>
         <location filename="../askpassphrasedialog.cpp" line="145"/>
@@ -229,59 +235,17 @@
         <location filename="../askpassphrasedialog.cpp" line="176"/>
         <source>The passphrase entered for the wallet decryption was incorrect.</source>
         <translation>Указанный пароль не подходит.</translation>
->>>>>>> 6ec7ac15
-    </message>
-    <message>
-        <location filename="../askpassphrasedialog.cpp" line="101"/>
-        <source>Confirm wallet encryption</source>
-        <translation>Подтвердите шифрование бумажника</translation>
-    </message>
-    <message>
-        <location filename="../askpassphrasedialog.cpp" line="111"/>
-        <location filename="../askpassphrasedialog.cpp" line="160"/>
-        <source>Wallet encrypted</source>
-        <translation>Бумажник зашифрован</translation>
-    </message>
-    <message>
-<<<<<<< HEAD
-        <location filename="../askpassphrasedialog.cpp" line="136"/>
-        <source>Wallet unlock failed</source>
-        <translation>Разблокировка бумажника не удалась</translation>
-    </message>
-    <message>
-        <location filename="../askpassphrasedialog.cpp" line="137"/>
-        <location filename="../askpassphrasedialog.cpp" line="148"/>
-        <location filename="../askpassphrasedialog.cpp" line="167"/>
-        <source>The passphrase entered for the wallet decryption was incorrect.</source>
-        <translation>Указанный пароль не подходит.</translation>
-=======
-        <location filename="../askpassphrasedialog.cpp" line="113"/>
-        <source>Bitcoin will close now to finish the encryption process. Remember that encrypting your wallet cannot fully protect your bitcoins from being stolen by malware infecting your computer.</source>
-        <translation>Сейчас программа закроется для завершения процесса шифрования. Помните, что шифрование вашего бумажника не может полностью защитить ваши биткоины от кражи с помощью инфицирования вашего компьютера вредоносным ПО.</translation>
-    </message>
-    <message>
-        <location filename="../askpassphrasedialog.cpp" line="127"/>
-        <source>Wallet encryption failed due to an internal error. Your wallet was not encrypted.</source>
-        <translation>Шифрование бумажника не удалось из-за внутренней ошибки. Ваш бумажник не был зашифрован.</translation>
->>>>>>> 6ec7ac15
-    </message>
-    <message>
-        <location filename="../askpassphrasedialog.cpp" line="125"/>
-        <location filename="../askpassphrasedialog.cpp" line="173"/>
+    </message>
+    <message>
+        <location filename="../askpassphrasedialog.cpp" line="134"/>
+        <location filename="../askpassphrasedialog.cpp" line="182"/>
         <source>The supplied passphrases do not match.</source>
         <translation>Введённые пароли не совпадают.</translation>
     </message>
     <message>
-<<<<<<< HEAD
-        <location filename="../askpassphrasedialog.cpp" line="147"/>
+        <location filename="../askpassphrasedialog.cpp" line="156"/>
         <source>Wallet decryption failed</source>
         <translation>Расшифрование бумажника не удалось</translation>
-=======
-        <location filename="../askpassphrasedialog.cpp" line="111"/>
-        <location filename="../askpassphrasedialog.cpp" line="169"/>
-        <source>Wallet encrypted</source>
-        <translation>Бумажник зашифрован</translation>
->>>>>>> 6ec7ac15
     </message>
     <message>
         <location filename="../askpassphrasedialog.cpp" line="170"/>
@@ -311,26 +275,19 @@
 Вы действительно хотите зашифровать ваш бумажник?</translation>
     </message>
     <message>
-<<<<<<< HEAD
-        <location filename="../askpassphrasedialog.cpp" line="112"/>
+        <location filename="../askpassphrasedialog.cpp" line="113"/>
         <source>Bitcoin will close now to finish the encryption process. Remember that encrypting your wallet cannot fully protect your bitcoins from being stolen by malware infecting your computer.</source>
         <translation>Сейчас программа закроется для завершения процесса шифрования. Помните, что шифрование вашего бумажника не может полностью защитить ваши биткоины от кражи с помощью инфицирования вашего компьютера вредоносным ПО.</translation>
     </message>
     <message>
-        <location filename="../askpassphrasedialog.cpp" line="118"/>
-        <source>Wallet encryption failed due to an internal error. Your wallet was not encrypted.</source>
-        <translation>Шифрование бумажника не удалось из-за внутренней ошибки. Ваш бумажник не был зашифрован.</translation>
-=======
         <location filename="../askpassphrasedialog.cpp" line="117"/>
         <source>IMPORTANT: Any previous backups you have made of your wallet file should be replaced with the newly generated, encrypted wallet file. For security reasons, previous backups of the unencrypted wallet file will become useless as soon as you start using the new, encrypted wallet.</source>
         <translation type="unfinished"></translation>
     </message>
     <message>
-        <location filename="../askpassphrasedialog.cpp" line="134"/>
-        <location filename="../askpassphrasedialog.cpp" line="182"/>
-        <source>The supplied passphrases do not match.</source>
-        <translation>Введённые пароли не совпадают.</translation>
->>>>>>> 6ec7ac15
+        <location filename="../askpassphrasedialog.cpp" line="127"/>
+        <source>Wallet encryption failed due to an internal error. Your wallet was not encrypted.</source>
+        <translation>Шифрование бумажника не удалось из-за внутренней ошибки. Ваш бумажник не был зашифрован.</translation>
     </message>
     <message>
         <location filename="../askpassphrasedialog.cpp" line="217"/>
@@ -1044,15 +1001,9 @@
         <translation>Сохранить изображение...</translation>
     </message>
     <message>
-<<<<<<< HEAD
         <location filename="../qrcodedialog.cpp" line="113"/>
         <source>PNG Images (*.png)</source>
         <translation>PNG Изображения (*.png)</translation>
-=======
-        <location filename="../forms/sendcoinsdialog.ui" line="147"/>
-        <source>S&amp;end</source>
-        <translation>&amp;Отправить</translation>
->>>>>>> 6ec7ac15
     </message>
     <message>
         <location filename="../forms/qrcodedialog.ui" line="14"/>
@@ -1125,14 +1076,14 @@
         <translation>Подтвердить отправку</translation>
     </message>
     <message>
+        <location filename="../forms/sendcoinsdialog.ui" line="147"/>
+        <source>S&amp;end</source>
+        <translation>&amp;Отправить</translation>
+    </message>
+    <message>
         <location filename="../sendcoinsdialog.cpp" line="95"/>
         <source>&lt;b&gt;%1&lt;/b&gt; to %2 (%3)</source>
         <translation>&lt;b&gt;%1&lt;/b&gt; адресату %2 (%3)</translation>
-    </message>
-    <message>
-        <location filename="../forms/sendcoinsdialog.ui" line="147"/>
-        <source>&amp;Send</source>
-        <translation>&amp;Отправить</translation>
     </message>
     <message>
         <location filename="../sendcoinsdialog.cpp" line="101"/>
@@ -1302,148 +1253,75 @@
         <translation>&lt;b&gt;Источник:&lt;/b&gt; [сгенерированно]&lt;br&gt;</translation>
     </message>
     <message>
-<<<<<<< HEAD
-        <location filename="../transactiondesc.cpp" line="73"/>
-        <location filename="../transactiondesc.cpp" line="90"/>
-=======
-        <location filename="../transactiondesc.cpp" line="88"/>
-        <location filename="../transactiondesc.cpp" line="105"/>
->>>>>>> 6ec7ac15
+        <location filename="../transactiondesc.cpp" line="72"/>
+        <location filename="../transactiondesc.cpp" line="89"/>
         <source>&lt;b&gt;From:&lt;/b&gt; </source>
         <translation>&lt;b&gt;Отправитель:&lt;/b&gt; </translation>
     </message>
     <message>
-<<<<<<< HEAD
-        <location filename="../transactiondesc.cpp" line="91"/>
-        <location filename="../transactiondesc.cpp" line="114"/>
-        <location filename="../transactiondesc.cpp" line="173"/>
-=======
-        <location filename="../transactiondesc.cpp" line="105"/>
-        <source>unknown</source>
-        <translation>неизвестно</translation>
-    </message>
-    <message>
-        <location filename="../transactiondesc.cpp" line="106"/>
-        <location filename="../transactiondesc.cpp" line="129"/>
-        <location filename="../transactiondesc.cpp" line="188"/>
->>>>>>> 6ec7ac15
+        <location filename="../transactiondesc.cpp" line="90"/>
+        <location filename="../transactiondesc.cpp" line="113"/>
+        <location filename="../transactiondesc.cpp" line="172"/>
         <source>&lt;b&gt;To:&lt;/b&gt; </source>
         <translation>&lt;b&gt;Получатель:&lt;/b&gt; </translation>
     </message>
     <message>
-<<<<<<< HEAD
-        <location filename="../transactiondesc.cpp" line="94"/>
-=======
-        <location filename="../transactiondesc.cpp" line="109"/>
->>>>>>> 6ec7ac15
+        <location filename="../transactiondesc.cpp" line="93"/>
         <source> (yours, label: </source>
         <translation> (Ваш, метка: </translation>
     </message>
     <message>
-<<<<<<< HEAD
-        <location filename="../transactiondesc.cpp" line="96"/>
-=======
-        <location filename="../transactiondesc.cpp" line="111"/>
->>>>>>> 6ec7ac15
+        <location filename="../transactiondesc.cpp" line="95"/>
         <source> (yours)</source>
         <translation> (ваш)</translation>
     </message>
     <message>
-<<<<<<< HEAD
-        <location filename="../transactiondesc.cpp" line="131"/>
-        <location filename="../transactiondesc.cpp" line="145"/>
-        <location filename="../transactiondesc.cpp" line="190"/>
-        <location filename="../transactiondesc.cpp" line="207"/>
-=======
-        <location filename="../transactiondesc.cpp" line="146"/>
-        <location filename="../transactiondesc.cpp" line="160"/>
-        <location filename="../transactiondesc.cpp" line="205"/>
-        <location filename="../transactiondesc.cpp" line="222"/>
->>>>>>> 6ec7ac15
+        <location filename="../transactiondesc.cpp" line="130"/>
+        <location filename="../transactiondesc.cpp" line="144"/>
+        <location filename="../transactiondesc.cpp" line="189"/>
+        <location filename="../transactiondesc.cpp" line="206"/>
         <source>&lt;b&gt;Credit:&lt;/b&gt; </source>
         <translation>&lt;b&gt;Кредит:&lt;/b&gt; </translation>
     </message>
     <message>
-<<<<<<< HEAD
-        <location filename="../transactiondesc.cpp" line="133"/>
-=======
-        <location filename="../transactiondesc.cpp" line="148"/>
->>>>>>> 6ec7ac15
+        <location filename="../transactiondesc.cpp" line="132"/>
         <source>(%1 matures in %2 more blocks)</source>
         <translation>(%1 станет доступно через %2 блоков)</translation>
     </message>
     <message>
-<<<<<<< HEAD
-        <location filename="../transactiondesc.cpp" line="137"/>
-=======
-        <location filename="../transactiondesc.cpp" line="36"/>
-        <source>Open until %1</source>
-        <translation>Открыто до %1</translation>
-    </message>
-    <message>
-        <location filename="../transactiondesc.cpp" line="44"/>
-        <source>%1/unconfirmed</source>
-        <translation>%1/не подтверждено</translation>
-    </message>
-    <message>
-        <location filename="../transactiondesc.cpp" line="68"/>
-        <source>, has not been successfully broadcast yet</source>
-        <translation>, ещё не было успешно разослано</translation>
-    </message>
-    <message>
-        <location filename="../transactiondesc.cpp" line="152"/>
->>>>>>> 6ec7ac15
+        <location filename="../transactiondesc.cpp" line="136"/>
         <source>(not accepted)</source>
         <translation>(не принято)</translation>
     </message>
     <message>
-<<<<<<< HEAD
-        <location filename="../transactiondesc.cpp" line="181"/>
-        <location filename="../transactiondesc.cpp" line="189"/>
-        <location filename="../transactiondesc.cpp" line="204"/>
-=======
-        <location filename="../transactiondesc.cpp" line="196"/>
-        <location filename="../transactiondesc.cpp" line="204"/>
-        <location filename="../transactiondesc.cpp" line="219"/>
->>>>>>> 6ec7ac15
+        <location filename="../transactiondesc.cpp" line="180"/>
+        <location filename="../transactiondesc.cpp" line="188"/>
+        <location filename="../transactiondesc.cpp" line="203"/>
         <source>&lt;b&gt;Debit:&lt;/b&gt; </source>
         <translation>&lt;b&gt;Дебет:&lt;/b&gt; </translation>
     </message>
     <message>
-<<<<<<< HEAD
-        <location filename="../transactiondesc.cpp" line="195"/>
-=======
-        <location filename="../transactiondesc.cpp" line="210"/>
->>>>>>> 6ec7ac15
+        <location filename="../transactiondesc.cpp" line="194"/>
         <source>&lt;b&gt;Transaction fee:&lt;/b&gt; </source>
         <translation>&lt;b&gt;Комиссия:&lt;/b&gt; </translation>
     </message>
     <message>
-<<<<<<< HEAD
-        <location filename="../transactiondesc.cpp" line="211"/>
-=======
-        <location filename="../transactiondesc.cpp" line="226"/>
->>>>>>> 6ec7ac15
+        <location filename="../transactiondesc.cpp" line="210"/>
         <source>&lt;b&gt;Net amount:&lt;/b&gt; </source>
         <translation>&lt;b&gt;Общая сумма:&lt;/b&gt; </translation>
     </message>
     <message>
-<<<<<<< HEAD
-        <location filename="../transactiondesc.cpp" line="217"/>
+        <location filename="../transactiondesc.cpp" line="216"/>
         <source>Message:</source>
         <translation>Сообщение:</translation>
     </message>
     <message>
-        <location filename="../transactiondesc.cpp" line="219"/>
-=======
-        <location filename="../transactiondesc.cpp" line="234"/>
->>>>>>> 6ec7ac15
+        <location filename="../transactiondesc.cpp" line="218"/>
         <source>Comment:</source>
         <translation>Комментарий:</translation>
     </message>
     <message>
-<<<<<<< HEAD
-        <location filename="../transactiondesc.cpp" line="221"/>
+        <location filename="../transactiondesc.cpp" line="220"/>
         <source>Transaction ID:</source>
         <translation>Идентификатор транзакции:</translation>
     </message>
@@ -1458,20 +1336,12 @@
         <translation>%1 подтверждений</translation>
     </message>
     <message>
-        <location filename="../transactiondesc.cpp" line="90"/>
+        <location filename="../transactiondesc.cpp" line="89"/>
         <source>unknown</source>
         <translation>неизвестно</translation>
     </message>
     <message>
-        <location filename="../transactiondesc.cpp" line="224"/>
-=======
-        <location filename="../transactiondesc.cpp" line="232"/>
-        <source>Message:</source>
-        <translation>Сообщение:</translation>
-    </message>
-    <message>
-        <location filename="../transactiondesc.cpp" line="237"/>
->>>>>>> 6ec7ac15
+        <location filename="../transactiondesc.cpp" line="223"/>
         <source>Generated coins must wait 120 blocks before they can be spent.  When you generated this block, it was broadcast to the network to be added to the block chain.  If it fails to get into the chain, it will change to &quot;not accepted&quot; and not be spendable.  This may occasionally happen if another node generates a block within a few seconds of yours.</source>
         <translation>Сгенерированные монеты должны подождать 120 блоков прежде, чем они смогут быть отправлены.  Когда Вы сгенерировали этот блок он был отправлен в сеть, чтобы он был добавлен к цепочке блоков.  Если данная процедура не удастся, статус изменится на «не подтверждено» и монеты будут непередаваемыми.  Такое может случайно происходить в случае, если другой узел сгенерирует блок на несколько секунд раньше.</translation>
     </message>
